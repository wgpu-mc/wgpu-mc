--- conflicted
+++ resolved
@@ -34,12 +34,8 @@
 tracing = "0.1.31"
 tracing-timing = "0.6.0"
 slab = "0.4.7"
-<<<<<<< HEAD
-serde_yaml = "0.9.13"
-=======
 log = "0.4.17"
 env_logger = "0.10.0"
->>>>>>> 16e937b0
 
 [lib]
 crate-type = ["cdylib"]