--- conflicted
+++ resolved
@@ -430,21 +430,7 @@
 
     let bm = wm.mc.block_manager.read();
 
-<<<<<<< HEAD
-    {
-        if !wm.mc.chunks.loaded_chunks.contains_key(&[x, z]) {
-            wm.mc
-                .chunks
-                .loaded_chunks
-                .insert([x, z], ArcSwap::new(Arc::new(Chunk::new([x, z]))));
-        }
-    }
-
-    let (chunk, center, neighbors) = {
-        let chunk = wm.mc.chunks.loaded_chunks.get(&[x, z]).unwrap().load_full();
-=======
     let (center, neighbors) = {
->>>>>>> 09c3be1e
         let chunks = CHUNKS.read();
 
         let center = chunks.get(&[x, z]).unwrap().clone();
