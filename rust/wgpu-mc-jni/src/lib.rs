--- conflicted
+++ resolved
@@ -1101,227 +1101,6 @@
     };
 }
 
-<<<<<<< HEAD
-#[derive(Debug)]
-pub struct PackedIntegerArray {
-    data: Box<[i64]>,
-    elements_per_long: i32,
-    element_bits: i32,
-    max_value: i64,
-    index_scale: i32,
-    index_offset: i32,
-    index_shift: i32,
-    size: i32,
-}
-
-impl PackedIntegerArray {
-    pub fn get(&self, x: i32, y: i32, z: i32) -> i32 {
-        let x = x & 0xf;
-        let y = y & 0xf;
-        let z = z & 0xf;
-
-        self.get_by_index((((y << 4) | z) << 4) | x)
-    }
-
-    pub fn debug_pointer(&self, index: i32) -> usize {
-        assert!(index < self.size, "index: {}, size: {}", index, self.size);
-
-        let i: i32 = self.compute_storage_index(index);
-
-        unsafe { self.data.as_ptr().offset(i as isize) as usize }
-    }
-
-    pub fn get_by_index(&self, index: i32) -> i32 {
-        assert!(index < self.size, "index: {}, size: {}", index, self.size);
-
-        let i: i32 = self.compute_storage_index(index);
-
-        let ptr = unsafe { self.data.as_ptr().offset(i as isize) };
-
-        let l: i64 = unsafe { ptr.read_volatile() };
-        // let l: i64 = i64::from_be_bytes(self.data[i as usize].to_ne_bytes());
-        // let l: i64 = self.data[i as usize];
-
-        // (index - i * this.elementsPerLong) * this.elementBits
-        let j: i32 = (index - (i * self.elements_per_long)) * self.element_bits;
-        ((l >> j) & self.max_value) as i32
-    }
-
-    pub fn compute_storage_index(&self, index: i32) -> i32 {
-        let l = self.index_scale as u32 as i64;
-        let m = self.index_offset as u32 as i64;
-
-        // println!("l {} m {} idxs {}", l, m, self.index_shift);
-
-        (((((index as i64) * l) + m) >> 32) >> self.index_shift) as i32
-    }
-}
-
-#[no_mangle]
-pub extern "system" fn Java_dev_birb_wgpu_rust_WgpuNative_piaGet(
-    _env: JNIEnv,
-    _class: JClass,
-    pia: jlong,
-    x: jint,
-    y: jint,
-    z: jint,
-) -> jint {
-    let pia_ptr = unsafe { &mut *(pia as usize as *mut PackedIntegerArray) };
-    pia_ptr.get(x, y, z)
-}
-
-#[no_mangle]
-pub extern "system" fn Java_dev_birb_wgpu_rust_WgpuNative_piaGetByIndex(
-    _env: JNIEnv,
-    _class: JClass,
-    pia: jlong,
-    index: jint,
-) -> jint {
-    let pia_ptr = unsafe { &mut *(pia as usize as *mut PackedIntegerArray) };
-    pia_ptr.get_by_index(index)
-}
-
-#[no_mangle]
-pub extern "system" fn Java_dev_birb_wgpu_rust_WgpuNative_createPaletteStorage(
-    env: JNIEnv,
-    class: JClass,
-    data: jlongArray,
-    elements_per_long: jint,
-    element_bits: jint,
-    max_value: jlong,
-    index_scale: jint,
-    index_offset: jint,
-    index_shift: jint,
-    size: jint,
-) -> jlong {
-    // let copy = env
-    //     .get_long_array_elements(data, ReleaseMode::NoCopyBack)
-    //     .unwrap();
-
-    let copy = env
-        .get_primitive_array_critical(data, ReleaseMode::NoCopyBack)
-        .unwrap();
-
-    let mut packed_arr = Box::new(PackedIntegerArray {
-        data: Vec::from(unsafe {
-            slice::from_raw_parts(copy.as_ptr() as *mut jlong, copy.size().unwrap() as usize)
-        })
-        .into_boxed_slice(),
-        elements_per_long,
-        element_bits,
-        max_value,
-        index_scale,
-        index_offset,
-        index_shift,
-        size,
-    });
-
-    // let mut packed_arr = Box::new(PackedIntegerArray {
-    //     data: Vec::from(unsafe {
-    //         slice::from_raw_parts(data_ptr, data_length as usize)
-    //     })
-    //     .into_boxed_slice(),
-    //     elements_per_long,
-    //     element_bits,
-    //     max_value,
-    //     index_scale,
-    //     index_offset,
-    //     index_shift,
-    //     size,
-    // });
-
-    let ptr = (&mut *packed_arr as *mut PackedIntegerArray) as usize;
-
-    mem::forget(packed_arr);
-
-    ptr as jlong
-}
-
-#[no_mangle]
-pub extern "system" fn Java_dev_birb_wgpu_rust_WgpuNative_debugPalette(
-    env: JNIEnv,
-    _class: JClass,
-    _packed_integer_array: jlong,
-    palette: jlong,
-) {
-    // let array = unsafe { ((packed_integer_array as usize) as *mut PackedIntegerArray).as_ref().unwrap() };
-    let palette = unsafe { ((palette as usize) as *mut JavaPalette).as_ref().unwrap() };
-
-    palette.store.iter().for_each(|item| {
-        env.call_static_method(
-            "dev/birb/wgpu/render/Wgpu",
-            "debug",
-            "(Ljava/lang/Object;)V",
-            &[JValue::Object(item.0.as_obj())],
-        )
-        .unwrap();
-    });
-
-    // let wm = RENDERER.get().unwrap();
-    // let bm = wm.mc.block_manager.read();
-    //
-    // // println!("{:?}", palette.indices);
-    //
-    // (0..10).for_each(|id| {
-    //     let key = array.get_by_index(id);
-    //     match palette.get(key as usize) {
-    //         Some((_, blockstate_key)) => {
-    //             let (name, _) = bm.blocks.get_index(blockstate_key.block as usize).unwrap();
-    //             println!("{}", name);
-    //         },
-    //         None => {},
-    //     }
-    // });
-    // println!(
-    //     "array val index: {} computed: {} ptr: {} raw read: {} val: {}\n{:?}",
-    //     index,
-    //     array.compute_storage_index(index),
-    //     array.debug_pointer(index),
-    //     unsafe { (array.debug_pointer(index) as *mut i64).read_volatile() },
-    //     array.get_by_index(index),
-    //     array
-    // );
-    // dbg!(array.index_offset, array.index_scale, array.index_shift, array.element_bits, array.size, array.element_bits, array.elements_per_long);
-}
-
-#[no_mangle]
-pub extern "system" fn Java_dev_birb_wgpu_rust_WgpuNative_getRawStoragePointer(
-    _env: JNIEnv,
-    _class: JClass,
-    packed_integer_array: jlong,
-) -> jlong {
-    let packed_integer_array_ptr = packed_integer_array as usize as *mut PackedIntegerArray;
-    (unsafe { &mut (*packed_integer_array_ptr).data as *mut Box<[i64]> as usize }) as i64
-}
-
-#[no_mangle]
-pub extern "system" fn Java_dev_birb_wgpu_rust_WgpuNative_copyPaletteStorageData(
-    env: JNIEnv,
-    _class: JClass,
-    packed_integer_array: jlong,
-) -> jlongArray {
-    let packed_integer_array_ptr = packed_integer_array as usize as *mut PackedIntegerArray;
-    let packed_integer_array = unsafe { packed_integer_array_ptr.as_ref().unwrap() };
-    let array = env
-        .new_long_array(packed_integer_array.data.len() as jsize)
-        .unwrap();
-    let elements = env
-        .get_long_array_elements(array, ReleaseMode::NoCopyBack)
-        .unwrap();
-
-    unsafe {
-        std::ptr::copy(
-            packed_integer_array.data.as_ptr() as *const i64,
-            elements.as_ptr(),
-            packed_integer_array.data.len(),
-        );
-    }
-
-    array
-}
-
-=======
->>>>>>> a8655264
 #[allow(unused_must_use)]
 #[jni_fn("dev.birb.wgpu.rust.WgpuNative")]
 pub fn setCursorPosition(_env: JNIEnv, _class: JClass, x: f64, y: f64) {
