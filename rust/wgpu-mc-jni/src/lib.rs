#![feature(core_panic)]

pub extern crate wgpu_mc;

use core::slice;
use std::collections::HashMap;
use std::fmt::Debug;
use std::io::Cursor;
use std::mem::size_of;
use std::path::PathBuf;
use std::sync::Arc;
use std::time::Instant;
use std::{mem, thread};

<<<<<<< HEAD
use arc_swap::ArcSwap;
=======
use crate::gl::{GLCommand, GlTexture, GL_ALLOC, GL_COMMANDS};
use arc_swap::{ArcSwap, AsRaw};
>>>>>>> e61f8476
use byteorder::{LittleEndian, ReadBytesExt};
use cgmath::Matrix4;
use crossbeam_channel::{unbounded, Receiver, Sender};
use jni::objects::{
    AutoElements, GlobalRef, JByteArray, JClass, JFloatArray, JIntArray, JLongArray, JObject,
    JString, JValue, ReleaseMode,
};
use jni::sys::{jboolean, jbyte, jbyteArray, jfloat, jint, jlong, jstring, JNI_FALSE, JNI_TRUE};
use jni::{JNIEnv, JavaVM};
use jni_fn::jni_fn;
use once_cell::sync::{Lazy, OnceCell};
use parking_lot::{Mutex, RwLock};
use raw_window_handle::{
    HasRawDisplayHandle, HasRawWindowHandle, RawDisplayHandle, RawWindowHandle,
};
use rayon::{ThreadPool, ThreadPoolBuilder};
use wgpu::Extent3d;
use winit::dpi::PhysicalPosition;
use winit::event::{ElementState, MouseButton};
use winit::window::{CursorGrabMode, Window};

use entity::TexturedModelData;
use wgpu_mc::mc::block::{BlockstateKey, ChunkBlockState};
use wgpu_mc::mc::chunk::{BlockStateProvider, Chunk, ChunkPos, CHUNK_HEIGHT, SECTIONS_PER_CHUNK};
use wgpu_mc::mc::resource::{ResourcePath, ResourceProvider};
use wgpu_mc::minecraft_assets::schemas::blockstates::multipart::StateValue;
use wgpu_mc::render::pipeline::BLOCK_ATLAS;
use wgpu_mc::texture::{BindableTexture, TextureSamplerView};
use wgpu_mc::wgpu;
use wgpu_mc::wgpu::ImageDataLayout;
use wgpu_mc::{HasWindowSize, WindowSize, WmRenderer};

use crate::entity::tmd_to_wm;
use crate::gl::{GLCommand, GlTexture, GL_ALLOC, GL_COMMANDS};
use crate::palette::{IdList, JavaPalette, PALETTE_STORAGE};
use crate::pia::{PackedIntegerArray, PIA_STORAGE};
use crate::settings::Settings;

pub mod entity;
mod gl;
mod palette;
mod pia;
mod renderer;
mod settings;

#[allow(dead_code)]
enum RenderMessage {
    SetTitle(String),
    KeyPressed(u32),
    MouseState(ElementState, MouseButton),
    KeyState(u32, u32, u32, u32),
    CharTyped(char, u32),
    MouseMove(f64, f64),
    CursorMove(f64, f64),
    Resized(u32, u32),
    Focused(bool),
}

#[derive(Debug)]
struct MinecraftRenderState {
    //draw_queue: Vec<>,
    _render_world: bool,
}

#[allow(dead_code)]
struct MouseState {
    pub x: f64,
    pub y: f64,
}

// static ENTITIES: OnceCell<HashMap<>> = OnceCell::new();
static RENDERER: OnceCell<WmRenderer> = OnceCell::new();
static WINDOW: OnceCell<Arc<Window>> = OnceCell::new();
static RUN_DIRECTORY: OnceCell<PathBuf> = OnceCell::new();

type Task = Box<dyn FnOnce() + Send + Sync>;

static CHANNELS: Lazy<(Sender<RenderMessage>, Receiver<RenderMessage>)> = Lazy::new(unbounded);
static TASK_CHANNELS: Lazy<(Sender<Task>, Receiver<Task>)> = Lazy::new(unbounded);
static MC_STATE: Lazy<ArcSwap<MinecraftRenderState>> = Lazy::new(|| {
    ArcSwap::new(Arc::new(MinecraftRenderState {
        _render_world: false,
    }))
});

static THREAD_POOL: Lazy<ThreadPool> =
    Lazy::new(|| ThreadPoolBuilder::new().num_threads(0).build().unwrap());

static CHUNKS: Lazy<RwLock<HashMap<ChunkPos, ChunkHolder>>> =
    Lazy::new(|| RwLock::new(HashMap::new()));

static AIR: Lazy<BlockstateKey> = Lazy::new(|| BlockstateKey {
    block: RENDERER
        .get()
        .unwrap()
        .mc
        .block_manager
        .read()
        .blocks
        .get_full("minecraft:air")
        .unwrap()
        .0 as u16,
    augment: 0,
});

static BLOCKS: Mutex<Vec<String>> = Mutex::new(Vec::new());
static BLOCK_STATES: Mutex<Vec<(String, String, GlobalRef)>> = Mutex::new(Vec::new());
pub static SETTINGS: RwLock<Option<Settings>> = RwLock::new(None);

#[derive(Debug)]
struct ChunkHolder {
    pub sections: [Option<(JavaPalette, PackedIntegerArray)>; 24],
}

#[derive(Debug)]
struct MinecraftBlockstateProvider<'a> {
    pub center: &'a ChunkHolder,
    pub west: Option<&'a ChunkHolder>,
    pub north: Option<&'a ChunkHolder>,
    pub south: Option<&'a ChunkHolder>,
    pub east: Option<&'a ChunkHolder>,

    pub pos: ChunkPos,

    pub air: BlockstateKey,
}

impl<'a> BlockStateProvider for MinecraftBlockstateProvider<'a> {
    fn get_state(&self, x: i32, y: i16, z: i32) -> ChunkBlockState {
        //Minecraft technically has negative y values now, but chunk data is indexed [0,384} instead of [-64,256}
        if y >= CHUNK_HEIGHT as i16 || y < 0 {
            return ChunkBlockState::Air;
        }

        let chunk_x = (x >> 4) - self.pos[0];
        let chunk_z = (z >> 4) - self.pos[1];

        let chunk_option = match [chunk_x, chunk_z] {
            [0, 0] => Some(self.center),
            [0, -1] => self.north,
            [0, 1] => self.south,
            [1, 0] => self.east,
            [-1, 0] => self.west,
            _pos => return ChunkBlockState::Air,
        };

        let chunk = match chunk_option {
            None => return ChunkBlockState::Air,
            Some(chunk) => chunk,
        };

        let storage_index = (y / 16) as usize;

        let (palette, storage) = match &chunk.sections[storage_index] {
            Some(section) => section,
            None => return ChunkBlockState::Air,
        };

        let palette_key = storage.get(x, y as i32, z);
        let (_, block) = palette.get(palette_key as usize).unwrap();

        if *block == self.air {
            ChunkBlockState::Air
        } else {
            ChunkBlockState::State(*block)
        }
    }

    fn is_section_empty(&self, index: usize) -> bool {
        if index >= SECTIONS_PER_CHUNK {
            return true;
        }

        self.center.sections[index].is_none()
    }
}

struct WinitWindowWrapper<'a> {
    window: &'a Window,
}

impl HasWindowSize for WinitWindowWrapper<'_> {
    fn get_window_size(&self) -> WindowSize {
        WindowSize {
            width: self.window.inner_size().width,
            height: self.window.inner_size().height,
        }
    }
}

unsafe impl HasRawWindowHandle for WinitWindowWrapper<'_> {
    fn raw_window_handle(&self) -> RawWindowHandle {
        self.window.raw_window_handle()
    }
}

unsafe impl HasRawDisplayHandle for WinitWindowWrapper<'_> {
    fn raw_display_handle(&self) -> RawDisplayHandle {
        self.window.raw_display_handle()
    }
}

struct MinecraftResourceManagerAdapter {
    jvm: JavaVM,
}

impl ResourceProvider for MinecraftResourceManagerAdapter {
    fn get_bytes(&self, id: &ResourcePath) -> Option<Vec<u8>> {
        let mut env = self.jvm.attach_current_thread().unwrap();

        let path = env.new_string(&id.0).unwrap();

        let bytes: JByteArray = env
            .call_static_method(
                "dev/birb/wgpu/rust/WgpuResourceProvider",
                "getResource",
                "(Ljava/lang/String;)[B",
                &[JValue::Object(&path.into())],
            )
            .ok()?
            .l()
            .ok()?
            .into();

        let elements: AutoElements<jbyte> =
            unsafe { env.get_array_elements(&bytes, ReleaseMode::NoCopyBack) }.ok()?;

        let size = elements.len();
        // let vec = elements.iter().map(|&x| x as u8).collect::<Vec<_>>();

        Some(Vec::from(unsafe {
            slice::from_raw_parts(elements.as_ptr() as *const u8, size)
        }))
    }
}

#[jni_fn("dev.birb.wgpu.rust.WgpuNative")]
pub fn getSettingsStructure(env: JNIEnv, _class: JClass) -> jstring {
    env.new_string(crate::settings::SETTINGS_INFO_JSON.clone())
        .unwrap()
        .into_raw()
}

#[jni_fn("dev.birb.wgpu.rust.WgpuNative")]
pub fn getSettings(env: JNIEnv, _class: JClass) -> jstring {
    let json = serde_json::to_string(&SETTINGS.read().as_ref().unwrap()).unwrap();
    env.new_string(json).unwrap().into_raw()
}

/// Returns true if succeeded and false if not.
#[jni_fn("dev.birb.wgpu.rust.WgpuNative")]
pub fn sendSettings(mut env: JNIEnv, _class: JClass, settings: JString) -> bool {
    let json: String = env.get_string(&settings).unwrap().into();
    if let Ok(settings) = serde_json::from_str(json.as_str()) {
        THREAD_POOL.spawn(|| {
            let mut guard = SETTINGS.write();
            *guard = Some(settings);
        });
        true
    } else {
        false
    }
}

#[jni_fn("dev.birb.wgpu.rust.WgpuNative")]
pub fn sendRunDirectory(mut env: JNIEnv, _class: JClass, dir: JString) {
    let dir: String = env.get_string(&dir).unwrap().into();
    let path = PathBuf::from(dir);
    RUN_DIRECTORY.set(path).unwrap();

    THREAD_POOL.spawn(|| {
        let mut write = SETTINGS.write();
        *write = Some(Settings::load_or_default());
    });
}

#[jni_fn("dev.birb.wgpu.rust.WgpuNative")]
pub fn getBackend(env: JNIEnv, _class: JClass) -> jstring {
    let renderer = RENDERER.get().unwrap();
    let backend = renderer.get_backend_description();

    env.new_string(backend).unwrap().into_raw()
}

#[jni_fn("dev.birb.wgpu.rust.WgpuNative")]
pub fn registerBlockState(
    mut env: JNIEnv,
    _class: JClass,
    block_state: JObject,
    block_name: JString,
    state_key: JString,
) {
    let global_ref = env.new_global_ref(block_state).unwrap();

    let block_name: String = env.get_string(&block_name).unwrap().into();
    let state_key: String = env.get_string(&state_key).unwrap().into();

    BLOCK_STATES
        .lock()
        .push((block_name, state_key, global_ref));
}

#[jni_fn("dev.birb.wgpu.rust.WgpuNative")]
pub fn createChunk(
    mut env: JNIEnv,
    _class: JClass,
    x: jint,
    z: jint,
    palettes: JLongArray,
    storages: JLongArray,
) {
    let palette_elements: AutoElements<jlong> =
        unsafe { env.get_array_elements(&palettes, ReleaseMode::NoCopyBack) }.unwrap();

    let storage_elements: AutoElements<jlong> =
        unsafe { env.get_array_elements(&storages, ReleaseMode::NoCopyBack) }.unwrap();

    let palette_elements =
        unsafe { slice::from_raw_parts(palette_elements.as_ptr(), palette_elements.len()) };

    let palettes: &[usize; 24] = bytemuck::cast_slice::<_, usize>(palette_elements)
        .try_into()
        .unwrap();

    let storage_elements =
        unsafe { slice::from_raw_parts(storage_elements.as_ptr(), storage_elements.len()) };

    assert_eq!(size_of::<usize>(), 8);

    let storages: &[usize; 24] = bytemuck::cast_slice::<_, usize>(storage_elements)
        .try_into()
        .unwrap();

    let mut write = CHUNKS.write();

    write.insert(
        [x, z],
        ChunkHolder {
            sections: palettes
                .iter()
                .zip(storages.iter())
                .map(|(&palette, &storage)| {
                    if palette == 0 || storage == 0 {
                        return None;
                    }

                    //The indices are incremented by one in Java so that 0 means null/None
                    Some((
                        PALETTE_STORAGE.read().get(palette - 1).unwrap().clone(),
                        PIA_STORAGE.read().get(storage - 1).unwrap().clone(),
                    ))
                })
                .collect::<Vec<_>>()
                .try_into()
                .unwrap_or_else(|_| panic!("Expected a Vec of length 24, got {}", palettes.len())),
        },
    );
}

pub fn bake_chunk(x: i32, z: i32) {
    THREAD_POOL.spawn(move || {
        let wm = RENDERER.get().unwrap();

        {
            {
                let loaded_chunks = wm.mc.chunks.loaded_chunks.read();
                if !loaded_chunks.contains_key(&[x, z]) {
                    drop(loaded_chunks);
                    let mut loaded_chunks = wm.mc.chunks.loaded_chunks.write();
                    loaded_chunks.insert([x, z], ArcSwap::new(Arc::new(Chunk::new([x, z]))));
                }
            }

            let bm = wm.mc.block_manager.read();
            let loaded_chunks = wm.mc.chunks.loaded_chunks.read();

            let chunk = loaded_chunks.get(&[x, z]).unwrap().load();

            let chunks = CHUNKS.read();

            let center = chunks.get(&[x, z]).unwrap();
            let north = chunks.get(&[x, z - 1]);
            let south = chunks.get(&[x, z + 1]);
            let west = chunks.get(&[x - 1, z]);
            let east = chunks.get(&[x + 1, z]);

            let bsp = MinecraftBlockstateProvider {
                center,
                west,
                north,
                south,
                east,
                pos: [x, z],
                air: *AIR,
            };

            let _instant = Instant::now();

            chunk.bake_chunk(wm, &wm.pipelines.load_full().chunk_layers.load(), &bm, &bsp);
        }
    });
}

#[jni_fn("dev.birb.wgpu.rust.WgpuNative")]
pub fn clearChunks(_env: JNIEnv, _class: JClass) {
    THREAD_POOL.spawn(|| {
        let wm = RENDERER.get().unwrap();

        let mut chunks = wm.mc.chunks.loaded_chunks.write();
        chunks.clear();
    });
}

#[jni_fn("dev.birb.wgpu.rust.WgpuNative")]
pub fn bakeChunk(_env: JNIEnv, _class: JClass, x: jint, z: jint) {
    bake_chunk(x, z);
}

#[jni_fn("dev.birb.wgpu.rust.WgpuNative")]
pub fn registerBlock(mut env: JNIEnv, _class: JClass, name: JString) {
    let name: String = env.get_string(&name).unwrap().into();

    BLOCKS.lock().push(name);
}

#[jni_fn("dev.birb.wgpu.rust.WgpuNative")]
pub fn startRendering(env: JNIEnv, _class: JClass, title: JString) {
    renderer::start_rendering(env, title);
}

#[jni_fn("dev.birb.wgpu.rust.WgpuNative")]
pub fn cacheBlockStates(mut env: JNIEnv, _class: JClass) {
    let wm = RENDERER.get().unwrap();
    {
        let blocks = BLOCKS.lock();

        let blockstates = blocks
            .iter()
            .map(|identifier| {
                (
                    identifier.clone(),
                    ResourcePath::from(&identifier[..])
                        .prepend("blockstates/")
                        .append(".json"),
                )
            })
            .collect::<Vec<_>>();

        wm.mc.bake_blocks(
            wm,
            blockstates
                .iter()
                .map(|(string, resource)| (string, resource)),
        );
    }

    let mut states = BLOCK_STATES.lock();

    let block_manager = wm.mc.block_manager.write();
    let mut mappings = Vec::new();

    states
        .iter()
        .for_each(|(block_name, state_key, global_ref)| {
            let (id_key, _, wm_block) = block_manager.blocks.get_full(block_name).unwrap();

            let key_iter = if !state_key.is_empty() {
                state_key
                    .split(',')
                    .filter_map(|kv_pair| {
                        let mut split = kv_pair.split('=');
                        if kv_pair.is_empty() {
                            return None;
                        }

                        Some((
                            split.next().unwrap(),
                            match split.next().unwrap() {
                                "true" => StateValue::Bool(true),
                                "false" => StateValue::Bool(false),
                                other => StateValue::String(other.into()),
                            },
                        ))
                    })
                    .collect::<Vec<_>>()
            } else {
                vec![]
            };

            let atlas = wm
                .mc
                .texture_manager
                .atlases
                .load()
                .get(BLOCK_ATLAS)
                .unwrap()
                .load_full();

            let model = wm_block.get_model_by_key(
                key_iter
                    .iter()
                    .filter(|(a, _)| *a != "waterlogged")
                    .map(|(a, b)| (*a, b)),
                &*wm.mc.resource_provider,
                &atlas,
            );
            let fallback_key = block_manager.blocks.get_full("minecraft:bedrock").unwrap();

            let key = match model {
                Some((_, augment)) => BlockstateKey {
                    block: id_key as u16,
                    augment,
                },
                None => BlockstateKey {
                    block: fallback_key.0 as u16,
                    augment: 0,
                },
            };

            mappings.push((key, global_ref));
        });

    mappings.iter().for_each(|(blockstate_key, global_ref)| {
        env.call_static_method(
            "dev/birb/wgpu/render/Wgpu",
            "helperSetBlockStateIndex",
            "(Ljava/lang/Object;I)V",
            &[
                JValue::Object(global_ref.as_obj()),
                JValue::Int(blockstate_key.pack() as i32),
            ],
        )
        .unwrap();
    });

    let instant = Instant::now();

    let state_count = states.len();

    states.clear();

    let debug_message = format!("Released {} global refs to BlockState objects in {}ms", state_count, Instant::now().duration_since(instant).as_millis());

    let debug_jstring = env.new_string(debug_message).unwrap();

    env.call_static_method(
        "dev/birb/wgpu/render/Wgpu",
        "rustDebug",
        "(Ljava/lang/String;)V",
        &[
            JValue::Object(unsafe { JObject::from_raw(debug_jstring.into_raw()) }),
        ],
    )
        .unwrap();
}

#[jni_fn("dev.birb.wgpu.rust.WgpuNative")]
pub fn runHelperThread(mut env: JNIEnv, _class: JClass) {
    //Wait until wgpu-mc is initialized
    while RENDERER.get().is_none() {}

    thread::spawn(|| {
        let rx = &TASK_CHANNELS.1;
        for task in rx.iter() {
            task()
        }
    });

    let rx = &CHANNELS.1;

    for render_message in rx.iter() {
        match render_message {
            RenderMessage::SetTitle(title) => WINDOW.get().unwrap().set_title(&title),
            RenderMessage::KeyPressed(_) => {}
            RenderMessage::MouseMove(x, y) => {
                env.call_static_method(
                    "dev/birb/wgpu/render/Wgpu",
                    "mouseMove",
                    "(DD)V",
                    &[JValue::Double(x), JValue::Double(y)],
                )
                .unwrap();
            }
            RenderMessage::CursorMove(x, y) => {
                env.call_static_method(
                    "dev/birb/wgpu/render/Wgpu",
                    "cursorMove",
                    "(DD)V",
                    &[JValue::Double(x), JValue::Double(y)],
                )
                .unwrap();
            }
            RenderMessage::MouseState(element_state, mouse_button) => {
                let button = match mouse_button {
                    MouseButton::Left => 0,
                    MouseButton::Right => 1,
                    MouseButton::Middle => 2,
                    _ => 0,
                };

                let action = match element_state {
                    ElementState::Pressed => 1,
                    ElementState::Released => 0,
                };

                env.call_static_method(
                    "dev/birb/wgpu/render/Wgpu",
                    "mouseAction",
                    "(II)V",
                    &[JValue::Int(button), JValue::Int(action)],
                )
                .unwrap();
            }
            RenderMessage::Resized(width, height) => {
                env.call_static_method(
                    "dev/birb/wgpu/render/Wgpu",
                    "onResize",
                    "(II)V",
                    &[JValue::Int(width as i32), JValue::Int(height as i32)],
                )
                .unwrap();
            }
            RenderMessage::KeyState(key, scancode, action, modifiers) => {
                env.call_static_method(
                    "dev/birb/wgpu/render/Wgpu",
                    "keyState",
                    "(IIII)V",
                    &[
                        JValue::Int(key as i32),
                        JValue::Int(scancode as i32),
                        JValue::Int(action as i32),
                        JValue::Int(modifiers as i32),
                    ],
                )
                .unwrap();
            }
            RenderMessage::CharTyped(ch, modifiers) => {
                env.call_static_method(
                    "dev/birb/wgpu/render/Wgpu",
                    "onChar",
                    "(II)V",
                    &[JValue::Int(ch as i32), JValue::Int(modifiers as i32)],
                )
                .unwrap();
            }
            RenderMessage::Focused(focused) => {
                env.call_static_method(
                    "dev/birb/wgpu/render/Wgpu",
                    "windowFocused",
                    "(Z)V",
                    &[JValue::Bool(if focused { JNI_TRUE } else { JNI_FALSE })],
                )
                .unwrap();
            }
        };
    }
}

#[allow(unused_must_use)]
#[jni_fn("dev.birb.wgpu.rust.WgpuNative")]
pub fn centerCursor(_env: JNIEnv, _class: JClass, _locked: jboolean) {
    if let Some(window) = WINDOW.get() {
        let inner = window.inner_position().unwrap();
        let size = window.inner_size();
        window
            .set_cursor_position(PhysicalPosition::new(
                inner.x + (size.width as i32 / 2),
                inner.y + (size.height as i32 / 2),
            ))
            .unwrap();
    }
}

#[allow(unused_must_use)]
#[jni_fn("dev.birb.wgpu.rust.WgpuNative")]
pub fn setCursorLocked(_env: JNIEnv, _class: JClass, locked: jboolean) {
    if let Some(window) = WINDOW.get() {
        window.set_cursor_grab(match locked {
            JNI_TRUE => {
                window.set_cursor_visible(false);
                CursorGrabMode::Confined
            }
            JNI_FALSE => {
                window.set_cursor_visible(true);
                CursorGrabMode::None
            }
            _ => unreachable!(),
        });
    }
}

#[allow(unused_must_use)]
#[jni_fn("dev.birb.wgpu.rust.WgpuNative")]
pub fn setPanicHook(env: JNIEnv, _class: JClass) {
    env_logger::init();

<<<<<<< HEAD
    let jvm = env.get_java_vm().unwrap();
    let jvm_ptr = jvm.get_java_vm_pointer() as usize;

    std::panic::set_hook(Box::new(move |panic_info| {
        println!("{panic_info}");

        let jvm = unsafe { JavaVM::from_raw(jvm_ptr as _).unwrap() };
        let mut env = jvm.attach_current_thread_permanently().unwrap();

        let message = format!("wgpu-mc has panicked. The JVM will now exit.\n{panic_info}");
        let jstring = env.new_string(message).unwrap();

        //Does not return
        env.call_static_method(
            "dev/birb/wgpu/render/Wgpu",
            "rustPanic",
            "(Ljava/lang/String;)V",
            &[JValue::Object(&JObject::from(jstring))],
        );
    }))
=======
    // let jvm = env.get_java_vm().unwrap();
    // let jvm_ptr = jvm.get_java_vm_pointer() as usize;

    // std::panic::set_hook(Box::new(move |panic_info| {
    //     println!("{panic_info}");
    //
    //     let jvm = unsafe { JavaVM::from_raw(jvm_ptr as _).unwrap() };
    //     let env = jvm.attach_current_thread_permanently().unwrap();
    //
    //     let message = format!("wgpu-mc has panicked. The JVM will now exit.\n{panic_info}");
    //     let jstring = env.new_string(message).unwrap();
    //
    //     //Does not return
    //     env.call_static_method(
    //         "dev/birb/wgpu/render/Wgpu",
    //         "rustPanic",
    //         "(Ljava/lang/String;)V",
    //         &[JValue::Object(unsafe {
    //             JObject::from_raw(jstring.into_raw())
    //         })],
    //     );
    // }))
>>>>>>> e61f8476
}

#[jni_fn("dev.birb.wgpu.rust.WgpuNative")]
pub fn digestInputStream(mut env: JNIEnv, _class: JClass, input_stream: JObject) -> jbyteArray {
    let mut vec = Vec::with_capacity(1024);
    let array = env.new_byte_array(1024).unwrap();

    loop {
        let bytes_read = env
            .call_method(&input_stream, "read", "([B)I", &[JValue::Object(&array)])
            .unwrap()
            .i()
            .unwrap();

        //bytes_read being -1 means EOF
        if bytes_read > 0 {
            let elements =
                unsafe { env.get_array_elements(&array, ReleaseMode::NoCopyBack) }.unwrap();

            let slice: &[u8] = unsafe {
                mem::transmute(slice::from_raw_parts(
                    elements.as_ptr(),
                    bytes_read as usize,
                ))
            };

            vec.extend_from_slice(slice);
        } else {
            break;
        }
    }

    let bytes = env.new_byte_array(vec.len() as i32).unwrap();
    let bytes_elements = unsafe { env.get_array_elements(&bytes, ReleaseMode::CopyBack) }.unwrap();

    unsafe {
        std::ptr::copy(vec.as_ptr(), bytes_elements.as_ptr() as *mut u8, vec.len());
    }

    bytes.as_raw()
}

#[allow(unused_must_use)]
#[jni_fn("dev.birb.wgpu.rust.WgpuNative")]
pub fn updateWindowTitle(mut env: JNIEnv, _class: JClass, jtitle: JString) {
    let tx = &CHANNELS.0;

    let title: String = env.get_string(&jtitle).unwrap().into();

    tx.send(RenderMessage::SetTitle(title));
}

#[jni_fn("dev.birb.wgpu.rust.WgpuNative")]
pub fn setWorldRenderState(_env: JNIEnv, _class: JClass, boolean: jboolean) {
    MC_STATE.store(Arc::new(MinecraftRenderState {
        _render_world: boolean != 0,
    }));
}

#[jni_fn("dev.birb.wgpu.rust.WgpuNative")]
pub fn submitCommands(_env: JNIEnv, _class: JClass) {
    let mut guard = GL_COMMANDS.write();
    let (command_stack, submitted) = &mut *guard;

    mem::swap(command_stack, submitted);

    command_stack.clear();
}

#[jni_fn("dev.birb.wgpu.rust.WgpuNative")]
pub fn texImage2D(
    _env: JNIEnv,
    _class: JClass,
    texture_id: jint,
    _target: jint,
    _level: jint,
    _internal_format: jint,
    width: jint,
    height: jint,
    _border: jint,
    format: jint,
    _type: jint,
    pixels_ptr: jlong,
) {
    let _pixel_size = match format {
        0x1908 | 0x80E1 => 4,
        _ => panic!("Unknown format {format:x}"),
    };

    //For when the renderer is initialized
    let task = move || {
        let area = width * height;
        //In bytes
        assert_eq!(_type, 0x1401);
        let size = area as usize * 4;

        let data = if pixels_ptr != 0 {
            Vec::from(unsafe { slice::from_raw_parts(pixels_ptr as *const u8, size) })
        } else {
            vec![0; size]
        };

        let wm = RENDERER.get().unwrap();

        let tsv = TextureSamplerView::from_rgb_bytes(
            &wm.wgpu_state,
            &data[..],
            Extent3d {
                width: width as u32,
                height: height as u32,
                depth_or_array_layers: 1,
            },
            None,
            match format {
                0x1908 => wgpu::TextureFormat::Rgba8Unorm,
                0x80E1 => wgpu::TextureFormat::Bgra8Unorm,
                _ => unimplemented!(),
            },
        )
        .unwrap();

        let bindable =
            BindableTexture::from_tsv(&wm.wgpu_state, &wm.pipelines.load_full(), tsv, false);

        {
            GL_ALLOC.write().insert(
                texture_id as u32,
                GlTexture {
                    width: width as u16,
                    height: height as u16,
                    bindable_texture: Some(Arc::new(bindable)),
                    pixels: data,
                },
            );
        }
    };

    let tx = &TASK_CHANNELS.0;

    tx.send(Box::new(task)).unwrap();
}

#[allow(non_snake_case)]
#[jni_fn("dev.birb.wgpu.rust.WgpuNative")]
pub fn subImage2D(
    mut env: JNIEnv,
    _class: JClass,
    texture_id: jint,
    _target: jint,
    _level: jint,
    offsetX: jint,
    offsetY: jint,
    width: jint,
    height: jint,
    format: jint,
    _type: jint,
    pixels: JIntArray,
    unpack_row_length: jint,
    unpack_skip_pixels: jint,
    unpack_skip_rows: jint,
    unpack_alignment: jint,
) {
    let pixel_array_pointer: AutoElements<jint> =
        unsafe { env.get_array_elements(&pixels, ReleaseMode::NoCopyBack) }.unwrap();
    let pixels = unsafe {
        Vec::from(slice::from_raw_parts(
            pixel_array_pointer.as_ptr() as *mut u32,
            pixel_array_pointer.len(),
        ))
    };
    let unpack_row_length = unpack_row_length as usize;
    let _unpack_skip_pixels = unpack_skip_pixels as usize;
    let _unpack_skip_rows = unpack_skip_rows as usize;
    let _unpack_alignment = unpack_alignment as usize;
    let width = width as usize;
    let height = height as usize;

    let pixel_size = match format {
        0x1908 | 0x80E1 => 4,
        _ => panic!("Unknown format {format:x}"),
    };

    //https://www.khronos.org/registry/OpenGL-Refpages/gl4/html/glPixelStore.xhtml
    let _row_width = if unpack_row_length > 0 {
        unpack_row_length
    } else {
        width
    };

    //In bytes
    assert_eq!(_type, 0x1401);

    //For when the renderer is initialized
    let task = move || {
        let wm = RENDERER.get().unwrap();

        let mut alloc_write = GL_ALLOC.write();

        let gl_texture = alloc_write.get_mut(&(texture_id as u32)).unwrap();

        let dest_row_size = gl_texture.width as usize * pixel_size;
        for y in 0..height {
            for x in 0..width {
                let pixel = pixels[x + y * width];

                //Convert rgba to slice format. There's only support for rgba at the moment.
                let rgba_array: [u8; 4] = [
                    (pixel & 0xFF) as u8,
                    (pixel >> 8 & 0xFF) as u8,
                    (pixel >> 16 & 0xFF) as u8,
                    (pixel >> 24 & 0xFF) as u8,
                ];

                //Find where the pixel data should go.
                let dest_begin = (dest_row_size * (y + offsetY as usize))
                    + ((x + offsetX as usize) * pixel_size);

                let dest_end = dest_begin + pixel_size;
                //Copy/paste pixel data to target image.
                let dest_row_slice = &mut gl_texture.pixels[dest_begin..dest_end];
                dest_row_slice.copy_from_slice(&rgba_array[0..pixel_size]);
            }
        }

        wm.wgpu_state.queue.write_texture(
            gl_texture
                .bindable_texture
                .as_ref()
                .unwrap()
                .tsv
                .texture
                .as_image_copy(),
            &gl_texture.pixels,
            ImageDataLayout {
                offset: 0,
                bytes_per_row: Some(gl_texture.width as u32 * 4),
                rows_per_image: Some(gl_texture.height as u32),
            },
            Extent3d {
                width: gl_texture.width as u32,
                height: gl_texture.height as u32,
                depth_or_array_layers: 1,
            },
        );
    };

    let tx = &TASK_CHANNELS.0;

    tx.send(Box::new(task)).unwrap();
}

#[jni_fn("dev.birb.wgpu.rust.WgpuNative")]
pub fn getMaxTextureSize(_env: JNIEnv, _class: JClass) -> jint {
    let wm = RENDERER.get().unwrap();
    wm.wgpu_state.adapter.limits().max_texture_dimension_2d as i32
}

#[jni_fn("dev.birb.wgpu.rust.WgpuNative")]
pub fn getWindowWidth(_env: JNIEnv, _class: JClass) -> jint {
    RENDERER
        .get()
        .map_or(1280, |wm| wm.wgpu_state.surface.read().1.width as i32)
}

#[jni_fn("dev.birb.wgpu.rust.WgpuNative")]
pub fn getWindowHeight(_env: JNIEnv, _class: JClass) -> jint {
    RENDERER
        .get()
        .map_or(720, |wm| wm.wgpu_state.surface.read().1.height as i32)
}

#[jni_fn("dev.birb.wgpu.rust.WgpuNative")]
pub fn clearColor(_env: JNIEnv, _class: JClass, r: jfloat, g: jfloat, b: jfloat) {
    GL_COMMANDS.write().0.push(GLCommand::ClearColor([r, g, b]));
}

#[jni_fn("dev.birb.wgpu.rust.WgpuNative")]
pub fn attachTextureBindGroup(_env: JNIEnv, _class: JClass, slot: jint, id: jint) {
    GL_COMMANDS
        .write()
        .0
        .push(GLCommand::AttachTexture(slot as u32, id));
}

#[jni_fn("dev.birb.wgpu.rust.WgpuNative")]
pub fn wmUsePipeline(_env: JNIEnv, _class: JClass, pipeline: jint) {
    GL_COMMANDS
        .write()
        .0
        .push(GLCommand::UsePipeline(pipeline as usize));
}

#[jni_fn("dev.birb.wgpu.rust.WgpuNative")]
pub fn getVideoMode(env: JNIEnv, _class: JClass) -> jstring {
    let video_mode = WINDOW
        .get()
        .unwrap()
        .current_monitor()
        .unwrap()
        .video_modes()
        .find(|_| true)
        .unwrap();
    env.new_string(format!(
        "{}x{}@{}:{}",
        video_mode.size().width,
        video_mode.size().height,
        video_mode.refresh_rate_millihertz() / 1000,
        video_mode.bit_depth()
    ))
    .unwrap()
    .into_raw()
}

#[jni_fn("dev.birb.wgpu.rust.WgpuNative")]
pub fn setProjectionMatrix(mut env: JNIEnv, _class: JClass, float_array: JFloatArray) {
    let elements: AutoElements<jfloat> =
        unsafe { env.get_array_elements(&float_array, ReleaseMode::NoCopyBack) }.unwrap();

    let slice = unsafe { slice::from_raw_parts(elements.as_ptr(), elements.len()) };

    let mut cursor = Cursor::new(bytemuck::cast_slice::<f32, u8>(slice));
    let mut converted = Vec::with_capacity(slice.len());

    for _ in 0..slice.len() {
        converted.push(cursor.read_f32::<LittleEndian>().unwrap());
    }

    let slice_4x4: [[f32; 4]; 4] = *bytemuck::from_bytes(bytemuck::cast_slice(&converted));

    let matrix = Matrix4::from(slice_4x4) * Matrix4::from_nonuniform_scale(1.0, 1.0, 0.0);

    GL_COMMANDS.write().0.push(GLCommand::SetMatrix(matrix));
}

#[jni_fn("dev.birb.wgpu.rust.WgpuNative")]
pub fn drawIndexed(_env: JNIEnv, _class: JClass, count: jint) {
    GL_COMMANDS
        .write()
        .0
        .push(GLCommand::DrawIndexed(count as u32));
}

#[jni_fn("dev.birb.wgpu.rust.WgpuNative")]
pub fn setVertexBuffer(env: JNIEnv, _class: JClass, byte_array: JByteArray) {
    let mut bytes = vec![0; env.get_array_length(&byte_array).unwrap() as usize];
    env.get_byte_array_region(&byte_array, 0, &mut bytes[..])
        .unwrap();

    let byte_slice = bytemuck::cast_slice(&bytes);
    let mut cursor = Cursor::new(byte_slice);
    let mut converted = Vec::with_capacity(bytes.len() / 4);

    assert_eq!(bytes.len() % 4, 0);

    for _ in 0..bytes.len() / 4 {
        converted.push(cursor.read_f32::<LittleEndian>().unwrap());
    }

    GL_COMMANDS
        .write()
        .0
        .push(GLCommand::SetVertexBuffer(Vec::from(bytemuck::cast_slice(
            &converted,
        ))));
}

#[jni_fn("dev.birb.wgpu.rust.WgpuNative")]
pub fn setIndexBuffer(mut env: JNIEnv, _class: JClass, int_array: JIntArray) {
    let elements: AutoElements<jint> =
        unsafe { env.get_array_elements(&int_array, ReleaseMode::NoCopyBack) }.unwrap();

    let slice = unsafe { slice::from_raw_parts(elements.as_ptr() as *mut u32, elements.len()) };

    GL_COMMANDS
        .write()
        .0
        .push(GLCommand::SetIndexBuffer(Vec::from(slice)));
}

#[jni_fn("dev.birb.wgpu.rust.WgpuNative")]
pub fn createIdList(_env: JNIEnv, _class: JClass) -> jlong {
    let mut palette = Box::new(IdList::new());

    let ptr = ((&mut *palette as *mut IdList) as usize) as jlong;
    mem::forget(palette);

    ptr
}

#[jni_fn("dev.birb.wgpu.rust.WgpuNative")]
pub fn addIdListEntry(
    env: JNIEnv,
    _class: JClass,
    idlist_long: jlong,
    index: jint,
    object: JObject,
) {
    let idlist = (idlist_long as usize) as *mut IdList;

    unsafe {
        idlist
            .as_mut()
            .unwrap()
            .map
            .insert(index, env.new_global_ref(object).unwrap())
    };
}

#[jni_fn("dev.birb.wgpu.rust.WgpuNative")]
pub fn setCursorPosition(_env: JNIEnv, _class: JClass, x: f64, y: f64) {
    WINDOW
        .get()
        .unwrap()
        .set_cursor_position(PhysicalPosition { x, y })
        .unwrap();
}

const GLFW_CURSOR_NORMAL: i32 = 212993;
const GLFW_CURSOR_HIDDEN: i32 = 212994;
const GLFW_CURSOR_DISABLED: i32 = 212995;

/// See https://www.glfw.org/docs/3.3/input_guide.html#cursor_mode
#[jni_fn("dev.birb.wgpu.rust.WgpuNative")]
pub fn setCursorMode(_env: JNIEnv, _class: JClass, mode: i32) {
    match mode {
        GLFW_CURSOR_NORMAL => {
            WINDOW
                .get()
                .unwrap()
                .set_cursor_grab(CursorGrabMode::None)
                .unwrap();
            WINDOW.get().unwrap().set_cursor_visible(true);
        }
        GLFW_CURSOR_HIDDEN => {
            WINDOW
                .get()
                .unwrap()
                .set_cursor_grab(CursorGrabMode::None)
                .unwrap();
            WINDOW.get().unwrap().set_cursor_visible(false);
        }
        GLFW_CURSOR_DISABLED => {
            WINDOW
                .get()
                .unwrap()
                .set_cursor_grab(CursorGrabMode::Confined)
                .or_else(|_e| {
                    WINDOW
                        .get()
                        .unwrap()
                        .set_cursor_grab(CursorGrabMode::Locked)
                })
                .unwrap();
            WINDOW.get().unwrap().set_cursor_visible(false);
        }
        _ => {
            log::warn!("Set cursor mode had an invalid mode.")
        }
    }
<<<<<<< HEAD
}

#[jni_fn("dev.birb.wgpu.rust.WgpuNative")]
pub fn registerEntityModel(mut env: JNIEnv, _class: JClass, json_jstring: JString) {
    let _renderer = RENDERER.get().unwrap();

    let json_string: String = env.get_string(&json_jstring).unwrap().into();
    let model_data: TexturedModelData = serde_json::from_str(&json_string).unwrap();
    let _entity_part = tmd_to_wm(&model_data.data.data);
=======
>>>>>>> e61f8476
}<|MERGE_RESOLUTION|>--- conflicted
+++ resolved
@@ -12,12 +12,7 @@
 use std::time::Instant;
 use std::{mem, thread};
 
-<<<<<<< HEAD
 use arc_swap::ArcSwap;
-=======
-use crate::gl::{GLCommand, GlTexture, GL_ALLOC, GL_COMMANDS};
-use arc_swap::{ArcSwap, AsRaw};
->>>>>>> e61f8476
 use byteorder::{LittleEndian, ReadBytesExt};
 use cgmath::Matrix4;
 use crossbeam_channel::{unbounded, Receiver, Sender};
@@ -559,7 +554,11 @@
 
     states.clear();
 
-    let debug_message = format!("Released {} global refs to BlockState objects in {}ms", state_count, Instant::now().duration_since(instant).as_millis());
+    let debug_message = format!(
+        "Released {} global refs to BlockState objects in {}ms",
+        state_count,
+        Instant::now().duration_since(instant).as_millis()
+    );
 
     let debug_jstring = env.new_string(debug_message).unwrap();
 
@@ -567,11 +566,11 @@
         "dev/birb/wgpu/render/Wgpu",
         "rustDebug",
         "(Ljava/lang/String;)V",
-        &[
-            JValue::Object(unsafe { JObject::from_raw(debug_jstring.into_raw()) }),
-        ],
+        &[JValue::Object(&unsafe {
+            JObject::from_raw(debug_jstring.into_raw())
+        })],
     )
-        .unwrap();
+    .unwrap();
 }
 
 #[jni_fn("dev.birb.wgpu.rust.WgpuNative")]
@@ -714,7 +713,6 @@
 pub fn setPanicHook(env: JNIEnv, _class: JClass) {
     env_logger::init();
 
-<<<<<<< HEAD
     let jvm = env.get_java_vm().unwrap();
     let jvm_ptr = jvm.get_java_vm_pointer() as usize;
 
@@ -735,30 +733,6 @@
             &[JValue::Object(&JObject::from(jstring))],
         );
     }))
-=======
-    // let jvm = env.get_java_vm().unwrap();
-    // let jvm_ptr = jvm.get_java_vm_pointer() as usize;
-
-    // std::panic::set_hook(Box::new(move |panic_info| {
-    //     println!("{panic_info}");
-    //
-    //     let jvm = unsafe { JavaVM::from_raw(jvm_ptr as _).unwrap() };
-    //     let env = jvm.attach_current_thread_permanently().unwrap();
-    //
-    //     let message = format!("wgpu-mc has panicked. The JVM will now exit.\n{panic_info}");
-    //     let jstring = env.new_string(message).unwrap();
-    //
-    //     //Does not return
-    //     env.call_static_method(
-    //         "dev/birb/wgpu/render/Wgpu",
-    //         "rustPanic",
-    //         "(Ljava/lang/String;)V",
-    //         &[JValue::Object(unsafe {
-    //             JObject::from_raw(jstring.into_raw())
-    //         })],
-    //     );
-    // }))
->>>>>>> e61f8476
 }
 
 #[jni_fn("dev.birb.wgpu.rust.WgpuNative")]
@@ -1218,16 +1192,4 @@
             log::warn!("Set cursor mode had an invalid mode.")
         }
     }
-<<<<<<< HEAD
-}
-
-#[jni_fn("dev.birb.wgpu.rust.WgpuNative")]
-pub fn registerEntityModel(mut env: JNIEnv, _class: JClass, json_jstring: JString) {
-    let _renderer = RENDERER.get().unwrap();
-
-    let json_string: String = env.get_string(&json_jstring).unwrap().into();
-    let model_data: TexturedModelData = serde_json::from_str(&json_string).unwrap();
-    let _entity_part = tmd_to_wm(&model_data.data.data);
-=======
->>>>>>> e61f8476
 }