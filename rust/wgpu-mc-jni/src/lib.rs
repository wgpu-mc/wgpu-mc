--- conflicted
+++ resolved
@@ -1205,37 +1205,10 @@
     }
 }
 
-#[jni_fn("dev.birb.wgpu.rust.WgpuNative")]
-<<<<<<< HEAD
-pub fn setCamera(
-    _env: JNIEnv,
-    _class: JClass,
-    x: jdouble,
-    _y: jdouble,
-    z: jdouble,
-    yaw: jfloat,
-    pitch: jfloat,
-) {
-    // let renderer = RENDERER.get().unwrap();
-    // if renderer.mc.camera_bind_group.load().is_none() {
-    //     renderer.mc.init_camera(renderer);
-    // }
-    //
-    // let mut camera = **renderer.mc.camera.load();
-    // camera.position = Point3::new(x as f32, 200., z as f32);
-    // // camera.position = Point3::new(0.0, 200.0, 0.0);
-    // camera.yaw = (PI / 180.0) * yaw;
-    // camera.pitch = (PI / 180.0) * pitch;
-    // // camera.pitch = PI * 1.5;
-    //
-    // renderer.mc.camera.store(Arc::new(camera));
-    // renderer.upload_camera();
-=======
 pub fn registerEntityModel(env: JNIEnv, _class: JClass, json_jstring: JString) {
     let _renderer = RENDERER.get().unwrap();
 
-    let json_string: String = env.get_string(json_jstring).unwrap().into();
-    let model_data: TexturedModelData = serde_json::from_str(&json_string).unwrap();
-    let _entity_part = tmd_to_wm(&model_data.data.data);
->>>>>>> 452d43fd
+    // let json_string: String = env.get_string(json_jstring).unwrap().into();
+    // let model_data: TexturedModelData = serde_json::from_str(&json_string).unwrap();
+    // let _entity_part = tmd_to_wm(&model_data.data.data);
 }