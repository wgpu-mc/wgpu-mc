use jni::objects::{JClass, JObject, JString, JValue};
use jni::JNIEnv;
use jni_fn::jni_fn;
use std::{collections::HashMap, sync::Arc};
use jni::sys::jint;

use once_cell::sync::OnceCell;
use serde::Deserialize;

use crate::RENDERER;
use wgpu_mc::mc::entity::Entity;
use wgpu_mc::{
    mc::entity::{Cuboid, CuboidUV, EntityPart, PartTransform},
    render::atlas::Atlas,
};
use wgpu_mc::render::pipeline::ENTITY_ATLAS;

#[derive(Debug, Deserialize)]
pub struct ModelCuboidData {
    pub name: Option<String>,
    pub offset: HashMap<String, f32>,
    pub dimensions: HashMap<String, f32>,
    pub mirror: bool,
    #[serde(rename(deserialize = "textureUV"))]
    pub texture_uv: HashMap<String, f32>,
    #[serde(rename(deserialize = "textureScale"))]
    pub texture_scale: HashMap<String, f32>,
}

#[derive(Debug, Deserialize)]
pub struct ModelTransform {
    #[serde(rename(deserialize = "pivotX"))]
    pub pivot_x: f32,
    #[serde(rename(deserialize = "pivotY"))]
    pub pivot_y: f32,
    #[serde(rename(deserialize = "pivotZ"))]
    pub pivot_z: f32,
    pub pitch: f32,
    pub yaw: f32,
    pub roll: f32,
}

#[derive(Debug, Deserialize)]
pub struct ModelPartData {
    #[serde(rename(deserialize = "cuboidData"))]
    pub cuboid_data: Vec<ModelCuboidData>,
    #[serde(rename(deserialize = "rotationData"))]
    pub transform: ModelTransform,
    pub children: HashMap<String, ModelPartData>,
}

#[derive(Debug, Deserialize)]
pub struct ModelData {
    pub data: ModelPartData,
}

#[derive(Debug, Deserialize)]
pub struct TextureDimensions {
    pub width: i32,
    pub height: i32,
}

#[derive(Debug, Deserialize)]
pub struct TexturedModelData {
    pub data: ModelData,
    pub dimensions: TextureDimensions,
}

#[derive(Debug, Copy, Clone)]
pub struct AtlasPosition {
    pub width: u32,
    pub height: u32,
    pub x: f32,
    pub y: f32,
}

impl AtlasPosition {
    pub fn map(&self, pos: [f32; 2]) -> [f32; 2] {
        [
            (self.x + pos[0]) / (self.width as f32),
            (self.y + pos[1]) / (self.height as f32),
        ]
    }
}

pub fn tmd_to_wm(name: String, part: &ModelPartData, ap: &AtlasPosition) -> Option<EntityPart> {
    Some(EntityPart {
        name,
        transform: PartTransform {
            x: 0.0,
            y: 0.0,
            z: 0.0,
            pivot_x: part.transform.pivot_x,
            pivot_y: part.transform.pivot_y,
            pivot_z: part.transform.pivot_z,
            yaw: part.transform.yaw,
            pitch: part.transform.pitch,
            roll: part.transform.roll,
            scale_x: 1.0,
            scale_y: 1.0,
            scale_z: 1.0,
        },
        cuboids: part
            .cuboid_data
            .iter()
            .map(|cuboid_data| {
                let pos = [
                    *cuboid_data.texture_uv.get("x").unwrap(),
                    *cuboid_data.texture_uv.get("y").unwrap(),
                ];
                let dimensions = [
                    cuboid_data.dimensions.get("x").unwrap(),
                    cuboid_data.dimensions.get("y").unwrap(),
                    cuboid_data.dimensions.get("z").unwrap(),
                ];

                Some(Cuboid {
                    x: *cuboid_data.offset.get("x")?,
                    y: *cuboid_data.offset.get("y")?,
                    z: *cuboid_data.offset.get("z")?,
                    width: *cuboid_data.dimensions.get("x")?,
                    height: *cuboid_data.dimensions.get("y")?,
                    length: *cuboid_data.dimensions.get("z")?,
                    textures: CuboidUV {
<<<<<<< HEAD
                        west: [
                            ap.map([pos[0], pos[1] + dimensions[2]]),
                            ap.map([
                                pos[0] + dimensions[0],
                                pos[1] + (dimensions[2] + dimensions[1]),
                            ]),
                        ],
                        east: [
                            ap.map([(pos[0] + (dimensions[0] * 2.0)), pos[1] + dimensions[2]]),
                            ap.map([
                                (pos[0] + (dimensions[0] * 3.0)),
                                pos[1] + (dimensions[2] + dimensions[1]),
                            ]),
                        ],
                        south: [
                            ap.map([(pos[0] + (dimensions[0])), pos[1] + dimensions[2]]),
                            ap.map([
                                (pos[0] + (dimensions[0] * 2.0)),
                                pos[1] + (dimensions[2] + dimensions[1]),
                            ]),
                        ],
                        north: [
                            ap.map([(pos[0] + (dimensions[0] * 3.0)), pos[1] + dimensions[2]]),
                            ap.map([
                                (pos[0] + (dimensions[0] * 4.0)),
                                pos[1] + (dimensions[2] + dimensions[1]),
                            ]),
                        ],
                        up: [
                            ap.map([(pos[0] + (dimensions[0] * 2.0)), pos[1]]),
                            ap.map([(pos[0] + (dimensions[0] * 3.0)), pos[1] + (dimensions[2])]),
                        ],
                        down: [
                            ap.map([(pos[0] + dimensions[0]), pos[1]]),
                            ap.map([(pos[0] + (dimensions[0] * 2.0)), pos[1] + (dimensions[2])]),
                        ],
=======
                        //TODO
                        north: ((0, 0), (0, 0)),
                        east: ((0, 0), (0, 0)),
                        south: ((0, 0), (0, 0)),
                        west: ((0, 0), (0, 0)),
                        up: ((0, 0), (0, 0)),
                        down: ((0, 0), (0, 0)),
>>>>>>> 452d43fd
                    },
                })
            })
            .collect::<Option<Vec<Cuboid>>>()?,
        children: part
            .children
            .iter()
            .map(|(name, part)| tmd_to_wm(name.clone(), part, ap))
            .collect::<Option<Vec<EntityPart>>>()?,
    })
}

#[derive(Deserialize)]
pub struct Wrapper2 {
    data: ModelPartData,
}

#[derive(Deserialize)]
pub struct Wrapper1 {
    data: Wrapper2,
}

static ENTITY_MPD: OnceCell<HashMap<String, ModelPartData>> = OnceCell::new();

#[jni_fn("dev.birb.wgpu.rust.WgpuNative")]
pub fn registerEntities(env: JNIEnv, _class: JClass, string: JString) {
    let wm = RENDERER.get().unwrap();

    let entities_json_javastr = env.get_string(string).unwrap();
    let entities_json: String = entities_json_javastr.into();

    let mpd: HashMap<String, ModelPartData> = serde_json::from_str::<HashMap<String, Wrapper1>>(&entities_json)
        .unwrap()
        .into_iter()
        .map(|(name, wrapper)| (name, wrapper.data.data))
        .collect();

    ENTITY_MPD.set(mpd);

    let mpd = ENTITY_MPD.get().unwrap();

    let atlas_position = AtlasPosition {
        width: 0,
        height: 0,
        x: 0.0,
        y: 0.0,
    };

    let atlases = wm.mc.texture_manager.atlases.load();
    let atlas = atlases.get(ENTITY_ATLAS).unwrap();

    let entities: Vec<Arc<Entity>> = mpd
        .iter()
        .map(|(name, mpd)| {
            let entity_part = tmd_to_wm("root".into(), mpd, &atlas_position).unwrap();

            Arc::new(Entity::new(name.clone(), entity_part, &*wm.wgpu_state, atlas.load().bindable_texture.clone()))
        })
        .collect();

    entities.iter().for_each(|entity| {
        let entity_string = env.new_string(&entity.name).unwrap();

        entity.parts.iter().for_each(|(name, index)| {
            let part_string = env.new_string(name).unwrap();

            env.call_static_method(
                "dev/birb/wgpu/render/Wgpu",
                "helperSetPartIndex",
                "(Ljava/lang/String;Ljava/lang/String;I)V",
                unsafe { &[
                    JValue::Object(JObject::from_raw(entity_string.into_raw())),
                    JValue::Object(JObject::from_raw(part_string.into_raw())),
                    JValue::Int(*index as jint),
                ] },
            )
                .unwrap();
        });
    });

    *wm.mc.entity_models.write() = entities;
}<|MERGE_RESOLUTION|>--- conflicted
+++ resolved
@@ -75,15 +75,15 @@
 }
 
 impl AtlasPosition {
-    pub fn map(&self, pos: [f32; 2]) -> [f32; 2] {
-        [
-            (self.x + pos[0]) / (self.width as f32),
-            (self.y + pos[1]) / (self.height as f32),
-        ]
+    pub fn map(&self, pos: (f32, f32)) -> (f32, f32) {
+        (
+            (self.x + pos.0) / (self.width as f32),
+            (self.y + pos.1) / (self.height as f32),
+        )
     }
 }
 
-pub fn tmd_to_wm(name: String, part: &ModelPartData, ap: &AtlasPosition) -> Option<EntityPart> {
+pub fn tmd_to_wm(name: String, part: &ModelPartData, ap: [u16; 2]) -> Option<EntityPart> {
     Some(EntityPart {
         name,
         transform: PartTransform {
@@ -105,13 +105,13 @@
             .iter()
             .map(|cuboid_data| {
                 let pos = [
-                    *cuboid_data.texture_uv.get("x").unwrap(),
-                    *cuboid_data.texture_uv.get("y").unwrap(),
+                    *cuboid_data.texture_uv.get("x").unwrap() as u16,
+                    *cuboid_data.texture_uv.get("y").unwrap() as u16,
                 ];
                 let dimensions = [
-                    cuboid_data.dimensions.get("x").unwrap(),
-                    cuboid_data.dimensions.get("y").unwrap(),
-                    cuboid_data.dimensions.get("z").unwrap(),
+                    *cuboid_data.dimensions.get("x").unwrap() as u16,
+                    *cuboid_data.dimensions.get("y").unwrap() as u16,
+                    *cuboid_data.dimensions.get("z").unwrap() as u16,
                 ];
 
                 Some(Cuboid {
@@ -122,52 +122,33 @@
                     height: *cuboid_data.dimensions.get("y")?,
                     length: *cuboid_data.dimensions.get("z")?,
                     textures: CuboidUV {
-<<<<<<< HEAD
-                        west: [
-                            ap.map([pos[0], pos[1] + dimensions[2]]),
-                            ap.map([
-                                pos[0] + dimensions[0],
+                        west: (
+                            (pos[0], pos[1] + dimensions[2]),
+                            (pos[0] + dimensions[0], pos[1] + (dimensions[2] + dimensions[1]))
+                        ),
+                        east: (
+                            ((pos[0] + (dimensions[0] * 2)), pos[1] + dimensions[2]),
+                            (pos[0] + (dimensions[0] * 3), pos[1] + dimensions[2] + dimensions[1]),
+                        ),
+                        south: (
+                            (pos[0] + dimensions[0], pos[1] + dimensions[2]),
+                            (pos[0] + (dimensions[0] * 2), pos[1] + dimensions[2] + dimensions[1]),
+                        ),
+                        north: (
+                            ((pos[0] + (dimensions[0] * 3)), pos[1] + dimensions[2]),
+                            (
+                                (pos[0] + (dimensions[0] * 4)),
                                 pos[1] + (dimensions[2] + dimensions[1]),
-                            ]),
-                        ],
-                        east: [
-                            ap.map([(pos[0] + (dimensions[0] * 2.0)), pos[1] + dimensions[2]]),
-                            ap.map([
-                                (pos[0] + (dimensions[0] * 3.0)),
-                                pos[1] + (dimensions[2] + dimensions[1]),
-                            ]),
-                        ],
-                        south: [
-                            ap.map([(pos[0] + (dimensions[0])), pos[1] + dimensions[2]]),
-                            ap.map([
-                                (pos[0] + (dimensions[0] * 2.0)),
-                                pos[1] + (dimensions[2] + dimensions[1]),
-                            ]),
-                        ],
-                        north: [
-                            ap.map([(pos[0] + (dimensions[0] * 3.0)), pos[1] + dimensions[2]]),
-                            ap.map([
-                                (pos[0] + (dimensions[0] * 4.0)),
-                                pos[1] + (dimensions[2] + dimensions[1]),
-                            ]),
-                        ],
-                        up: [
-                            ap.map([(pos[0] + (dimensions[0] * 2.0)), pos[1]]),
-                            ap.map([(pos[0] + (dimensions[0] * 3.0)), pos[1] + (dimensions[2])]),
-                        ],
-                        down: [
-                            ap.map([(pos[0] + dimensions[0]), pos[1]]),
-                            ap.map([(pos[0] + (dimensions[0] * 2.0)), pos[1] + (dimensions[2])]),
-                        ],
-=======
-                        //TODO
-                        north: ((0, 0), (0, 0)),
-                        east: ((0, 0), (0, 0)),
-                        south: ((0, 0), (0, 0)),
-                        west: ((0, 0), (0, 0)),
-                        up: ((0, 0), (0, 0)),
-                        down: ((0, 0), (0, 0)),
->>>>>>> 452d43fd
+                            ),
+                        ),
+                        up: (
+                            ((pos[0] + (dimensions[0] * 2)), pos[1]),
+                            ((pos[0] + (dimensions[0] * 3)), pos[1] + (dimensions[2])),
+                        ),
+                        down: (
+                            (pos[0] + dimensions[0], pos[1]),
+                            (pos[0] + (dimensions[0] * 2), pos[1] + dimensions[2]),
+                        )
                     },
                 })
             })
@@ -209,20 +190,13 @@
 
     let mpd = ENTITY_MPD.get().unwrap();
 
-    let atlas_position = AtlasPosition {
-        width: 0,
-        height: 0,
-        x: 0.0,
-        y: 0.0,
-    };
-
     let atlases = wm.mc.texture_manager.atlases.load();
     let atlas = atlases.get(ENTITY_ATLAS).unwrap();
 
     let entities: Vec<Arc<Entity>> = mpd
         .iter()
         .map(|(name, mpd)| {
-            let entity_part = tmd_to_wm("root".into(), mpd, &atlas_position).unwrap();
+            let entity_part = tmd_to_wm("root".into(), mpd, [0, 0]).unwrap();
 
             Arc::new(Entity::new(name.clone(), entity_part, &*wm.wgpu_state, atlas.load().bindable_texture.clone()))
         })
