use std::collections::HashMap;
use std::io::Cursor;
use std::mem::size_of;
use std::time::Duration;
use std::{slice, thread};
use std::{sync::Arc, time::Instant};

use arc_swap::access::Access;
use arc_swap::{ArcSwap, ArcSwapAny};
use byteorder::LittleEndian;
use cgmath::{perspective, Deg, Matrix4, SquareMatrix};
use futures::executor::block_on;
use glam::ivec2;
use jni::objects::{AutoElements, JClass, JFloatArray, ReleaseMode};
use jni::sys::{jfloat, jint, jlong};
use jni::{
    objects::{JString, JValue},
    JNIEnv,
};
use jni_fn::jni_fn;
use once_cell::sync::{Lazy, OnceCell};
use parking_lot::{Mutex, RwLock};
use wgpu_mc::mc::resource::ResourcePath;
use wgpu_mc::mc::{RenderEffectsData, SkyState};
use winit::dpi::PhysicalSize;
use winit::event::{DeviceEvent, ElementState, Event, KeyEvent, WindowEvent};
use winit::event_loop::EventLoopBuilder;
use winit::keyboard::{KeyCode, ModifiersState, PhysicalKey};
use winit::platform::scancode::PhysicalKeyExtScancode;

use wgpu_mc::mc::block::{BlockMeshVertex, BlockstateKey};
use wgpu_mc::mc::chunk::{LightLevel, RenderLayer};
use wgpu_mc::mc::entity::{BundledEntityInstances, InstanceVertex, UploadedEntityInstances};
use wgpu_mc::render::pipeline::{Vertex};
use wgpu_mc::render::shaderpack::{Mat4, Mat4ValueOrMult, ShaderPackConfig};
use wgpu_mc::texture::{BindableTexture, TextureAndView};
use wgpu_mc::util::BindableBuffer;
use wgpu_mc::wgpu::util::{BufferInitDescriptor, DeviceExt};
use wgpu_mc::wgpu::{BufferUsages, TextureFormat};
use wgpu_mc::WmRenderer;
use wgpu_mc::{wgpu, WindowSize};

use crate::gl::{ElectrumVertex, GlTexture, GL_ALLOC};
use crate::lighting::LIGHTMAP_GLID;
use crate::{
    MinecraftRenderState, MinecraftResourceManagerAdapter, RenderMessage, WinitWindowWrapper,
    CHANNELS, CLEAR_COLOR, MC_STATE, RENDERER, THREAD_POOL, WINDOW,
};

pub static MATRICES: Lazy<Mutex<Matrices>> = Lazy::new(|| {
    Mutex::new(Matrices {
        projection: [[0.0; 4]; 4],
        view: [[0.0; 4]; 4],
        terrain_transformation: [[0.0; 4]; 4],
    })
});

static SHOULD_STOP: OnceCell<()> = OnceCell::new();

pub struct Matrices {
    pub projection: [[f32; 4]; 4],
    pub view: [[f32; 4]; 4],
    pub terrain_transformation: [[f32; 4]; 4],
}

pub struct TerrainLayer;

impl RenderLayer for TerrainLayer {
    fn filter(&self) -> fn(BlockstateKey) -> bool {
        |_| true
    }

    fn mapper(&self) -> fn(&BlockMeshVertex, f32, f32, f32, LightLevel, bool) -> Vertex {
        |vert, x, y, z, light, dark| Vertex {
            position: [
                vert.position[0] + x,
                vert.position[1] + y,
                vert.position[2] + z,
            ],
            lightmap_coords: light.byte,
            normal: vert.normal,
            color: 0xffffffff,
            uv_offset: vert.animation_uv_offset,
            uv: vert.tex_coords,
            dark,
        }
    }

    fn name(&self) -> &str {
        "all"
    }
}

#[jni_fn("dev.birb.wgpu.rust.WgpuNative")]
pub fn setMatrix(mut env: JNIEnv, _class: JClass, id: jint, float_array: JFloatArray) {
    let elements: AutoElements<jfloat> =
        unsafe { env.get_array_elements(&float_array, ReleaseMode::NoCopyBack) }.unwrap();

    let slice = unsafe { slice::from_raw_parts(elements.as_ptr(), elements.len()) };

    let mut cursor = Cursor::new(bytemuck::cast_slice::<f32, u8>(slice));
    let mut converted = Vec::with_capacity(slice.len());

    for _ in 0..slice.len() {
        use byteorder::ReadBytesExt;
        converted.push(cursor.read_f32::<LittleEndian>().unwrap());
    }

    let slice_4x4: [[f32; 4]; 4] = *bytemuck::from_bytes(bytemuck::cast_slice(&converted));

    match id {
        0 => {
            MATRICES.lock().projection = slice_4x4;
        }
        1 => {
            todo!()
            // MATRICES.lock().model = slice_4x4;
        }
        2 => {
            MATRICES.lock().view = slice_4x4;
        }
        3 => {
            MATRICES.lock().terrain_transformation = slice_4x4;
        }
        _ => {}
    }
}

#[jni_fn("dev.birb.wgpu.rust.WgpuNative")]
pub fn scheduleStop(_env: JNIEnv, _class: JClass) {
    let _ = SHOULD_STOP.set(());
}

<<<<<<< HEAD
// pub fn start_rendering(mut env: JNIEnv, title: JString) {
//     let title: String = env.get_string(&title).unwrap().into();
//
//     // Hacky fix for starting the game on linux, needs more investigation (thanks, accusitive)
//     // https://docs.rs/winit/latest/winit/event_loop/struct.EventLoopBuilder.html#method.build
//     let mut event_loop = EventLoopBuilder::new();
//
//     #[cfg(target_os = "linux")]
//     {
//         // double hacky fix B)
//         if std::env::var("WAYLAND_DISPLAY").is_ok() {
//             use winit::platform::wayland::EventLoopBuilderExtWayland;
//             event_loop.with_any_thread(true);
//         } else {
//             use winit::platform::x11::EventLoopBuilderExtX11;
//             event_loop.with_any_thread(true);
//         }
//     }
//
//     let event_loop = event_loop.build().unwrap();
//
//     let window = Arc::new(
//         winit::window::WindowBuilder::new()
//             .with_title(title)
//             .with_inner_size(winit::dpi::Size::Physical(PhysicalSize {
//                 width: 1280,
//                 height: 720,
//             }))
//             .build(&event_loop)
//             .unwrap(),
//     );
//
//     WINDOW.set(window.clone()).unwrap();
//
//     let wrapper = &WinitWindowWrapper { window: &window };
//
//     let wgpu_state = block_on(WmRenderer::init_wgpu(
//         wrapper, true, // super::SETTINGS.read().as_ref().unwrap().vsync.value,
//     ));
//
//     let resource_provider = Arc::new(MinecraftResourceManagerAdapter {
//         jvm: env.get_java_vm().unwrap(),
//     });
//
//     let wm = WmRenderer::new(wgpu_state, resource_provider);
//
//     // Overcomplicated because of method conflicts. Just what the compiler recommended.
//     let pipelines =
//         // <Arc<ArcSwapAny<Arc<WmPipelines>>> as Access<Arc<WmPipelines>>>::load(&wm.pipelines);
//
//     pipelines
//         .chunk_layers
//         .store(Arc::new(vec![Box::new(TerrainLayer)]));
//
//     let _ = RENDERER.set(wm.clone());
//
//     wm.init();
//
//     env.set_static_field(
//         "dev/birb/wgpu/render/Wgpu",
//         ("dev/birb/wgpu/render/Wgpu", "initialized", "Z"),
//         JValue::Bool(true.into()),
//     )
//     .unwrap();
//
//     let mut current_modifiers = ModifiersState::empty();
//
//     log::trace!("Starting event loop");
//
//     let shader_pack: ShaderPackConfig =
//         serde_yaml::from_str(include_str!("../graph.yaml")).unwrap();
//
//     let mut render_geometry = HashMap::new();
//
//     // render_geometry.insert(
//     //     "wm_geo_electrum_gui".into(),
//     //     Box::new(ElectrumGeometry {
//     //         blank: wm.create_texture_handle(
//     //             "electrum_blank_texture".into(),
//     //             TextureFormat::Bgra8Unorm,
//     //             &wm.wgpu_state.surface.read().1,
//     //         ),
//     //         pool: Arc::new(
//     //             wm.wgpu_state
//     //                 .device
//     //                 .create_buffer_init(&BufferInitDescriptor {
//     //                     label: None,
//     //                     contents: &vec![0u8; 10_000_000],
//     //                     usage: BufferUsages::VERTEX | BufferUsages::INDEX | BufferUsages::COPY_DST,
//     //                 }),
//     //         ),
//     //         last_bytes: RwLock::new(None),
//     //     }) as Box<dyn GeometryCallback>,
//     // );
//     //
//     // let mut resources = HashMap::new();
//     //
//     // let matrix = Matrix4::identity();
//     // let mat: Mat4 = matrix.into();
//     // let bindable_buffer = BindableBuffer::new(
//     //     &wm,
//     //     bytemuck::cast_slice(&mat),
//     //     BufferUsages::UNIFORM,
//     //     "matrix",
//     // );
//     //
//     // resources.insert(
//     //     "wm_mat4_projection".into(),
//     //     CustomResource {
//     //         update: None,
//     //         data: Arc::new(ResourceInternal::Mat4(
//     //             Mat4ValueOrMult::Value { value: mat },
//     //             Arc::new(RwLock::new(matrix)),
//     //             Arc::new(bindable_buffer),
//     //         )),
//     //     },
//     // );
//     //
//     // let bindable_buffer = BindableBuffer::new(
//     //     &wm,
//     //     bytemuck::cast_slice(&mat),
//     //     BufferUsages::UNIFORM,
//     //     "matrix",
//     // );
//     //
//     // resources.insert(
//     //     "wm_mat4_model".into(),
//     //     CustomResource {
//     //         update: None,
//     //         data: Arc::new(ResourceInternal::Mat4(
//     //             Mat4ValueOrMult::Value { value: mat },
//     //             Arc::new(RwLock::new(matrix)),
//     //             Arc::new(bindable_buffer),
//     //         )),
//     //     },
//     // );
//     //
//     // let bindable_buffer = BindableBuffer::new(
//     //     &wm,
//     //     bytemuck::cast_slice(&mat),
//     //     BufferUsages::UNIFORM,
//     //     "matrix",
//     // );
//     //
//     // resources.insert(
//     //     "wm_mat4_terrain_transformation".into(),
//     //     CustomResource {
//     //         update: None,
//     //         data: Arc::new(ResourceInternal::Mat4(
//     //             Mat4ValueOrMult::Value { value: mat },
//     //             Arc::new(RwLock::new(matrix)),
//     //             Arc::new(bindable_buffer),
//     //         )),
//     //     },
//     // );
//     //
//     // {
//     //     // Sun
//     //     let sky_texture_sun = "minecraft:textures/environment/sun.png";
//     //     let sky_texture_sun_label = "wm_texture_sky_sun";
//     //     let sun_texture = BindableTexture::from_resource_path(
//     //         &wm,
//     //         pipelines.as_ref(),
//     //         sky_texture_sun,
//     //         sky_texture_sun_label,
//     //     );
//     //
//     //     // Moon
//     //     let sky_texture_moon = "minecraft:textures/environment/moon_phases.png";
//     //     let sky_texture_moon_label = "wm_texture_sky_moon";
//     //     let moon_texture = BindableTexture::from_resource_path(
//     //         &wm,
//     //         pipelines.as_ref(),
//     //         sky_texture_moon,
//     //         sky_texture_moon_label,
//     //     );
//     //
//     //     let mut texture_map: HashMap<String, Arc<BindableTexture>> = HashMap::new();
//     //
//     //     texture_map.insert(sky_texture_sun_label.into(), Arc::new(sun_texture));
//     //     texture_map.insert(sky_texture_moon_label.into(), Arc::new(moon_texture));
//     //
//     //     let mut sky_data = (**wm.mc.sky_data.load()).clone();
//     //     sky_data.textures = texture_map;
//     //     wm.mc.sky_data.swap(Arc::new(sky_data));
//     // }
//     //
//     // {
//     //     let tex_id = LIGHTMAP_GLID.lock().unwrap();
//     //     let textures_read = GL_ALLOC.read();
//     //     let lightmap = textures_read.get(&*tex_id).unwrap();
//     //     let bindable = lightmap.bindable_texture.as_ref().unwrap();
//     //     let asaa = ArcSwap::new(bindable.clone());
//     //     resources.insert(
//     //         "wm_tex_electrum_lightmap".into(),
//     //         CustomResource {
//     //             update: None,
//     //             data: Arc::new(ResourceInternal::Texture(
//     //                 wgpu_mc::render::graph_old::TextureResource::Bindable(asaa.into()),
//     //                 false,
//     //             )),
//     //         },
//     //     );
//     //     println!("Added resources");
//     // }
//
//     let matrix = Matrix4::identity();
//     let mat: Mat4 = matrix.into();
//     let bindable_buffer = BindableBuffer::new(
//         &wm,
//         bytemuck::cast_slice(&mat),
//         BufferUsages::UNIFORM,
//         "matrix",
//     );
//
//     resources.insert(
//         "wm_mat4_view".into(),
//         CustomResource {
//             update: None,
//             data: Arc::new(ResourceInternal::Mat4(
//                 Mat4ValueOrMult::Value { value: mat },
//                 Arc::new(RwLock::new(matrix)),
//                 Arc::new(bindable_buffer),
//             )),
//         },
//     );
//
//     let mut shader_graph = ShaderGraph::new(shader_pack, resources, render_geometry);
//
//     let mut types = HashMap::new();
//
//     types.insert("wm_electrum_mat4".into(), "matrix".into());
//     types.insert("wm_electrum_gl_texture".into(), "texture".into());
//     types.insert("wm_tex_electrum_lightmap".into(), "texture".into());
//
//     let mut geometry_layouts = HashMap::new();
//
//     geometry_layouts.insert(
//         "wm_geo_electrum_gui".into(),
//         vec![wgpu::VertexBufferLayout {
//             array_stride: size_of::<ElectrumVertex>() as wgpu::BufferAddress,
//             step_mode: wgpu::VertexStepMode::Vertex,
//             attributes: &ElectrumVertex::VAO,
//         }],
//     );
//
//     shader_graph.init(&wm, Some(&types), Some(geometry_layouts));
//
//     let wm_clone = wm.clone();
//     let wm_clone_1 = wm.clone();
//
//     thread::spawn(move || {
//         let wm = wm_clone_1;
//
//         loop {
//             wm.submit_chunk_updates();
//
//             thread::sleep(Duration::from_millis(1));
//         }
//     });
//
//     thread::spawn(move || {
//         let wm = wm_clone;
//
//         loop {
//             let _mc_state = <Lazy<ArcSwapAny<Arc<MinecraftRenderState>>> as Access<
//                 MinecraftRenderState,
//             >>::load(&MC_STATE);
//
//             let surface_state = wm.wgpu_state.surface.write();
//
//             {
//                 let matrices = MATRICES.lock();
//                 let res_mat_proj = shader_graph
//                     .resources
//                     .get_mut("wm_mat4_projection")
//                     .unwrap();
//
//                 if let ResourceInternal::Mat4(_val, lock, _) = &*res_mat_proj.data {
//                     let matrix4: Matrix4<f32> = matrices.projection.into();
//                     *lock.write() = matrix4;
//                 }
//
//                 let res_mat_mod = shader_graph.resources.get_mut("wm_mat4_model").unwrap();
//
//                 let res_mat_mod = shader_graph.resources.get_mut("wm_mat4_view").unwrap();
//
//                 if let ResourceInternal::Mat4(_val, lock, _) = &*res_mat_mod.data {
//                     let matrix4: Matrix4<f32> = matrices.view.into();
//                     *lock.write() = matrix4;
//                 }
//
//                 let res_mat_mod = shader_graph
//                     .resources
//                     .get_mut("wm_mat4_terrain_transformation")
//                     .unwrap();
//
//                 if let ResourceInternal::Mat4(_val, lock, _) = &*res_mat_mod.data {
//                     let matrix4: Matrix4<f32> = matrices.terrain_transformation.into();
//                     *lock.write() = matrix4;
//                 }
//             }
//
//             let surface = surface_state.0.as_ref().unwrap();
//             let texture = surface.get_current_texture().unwrap_or_else(|_| {
//                 //The surface is outdated, so we force an update. This can't be done on the window resize event for synchronization reasons.
//                 let size = wm.wgpu_state.size.as_ref().unwrap().load();
//                 let new_config = wm
//                     .update_surface_size(
//                         surface_state.1.clone(),
//                         WindowSize {
//                             width: size.width,
//                             height: size.height,
//                         },
//                     )
//                     .unwrap();
//                 surface.configure(&wm.wgpu_state.device, &new_config);
//                 surface.get_current_texture().unwrap()
//             });
//
//             let view = texture.texture.create_view(&wgpu::TextureViewDescriptor {
//                 label: None,
//                 format: Some(TextureFormat::Bgra8Unorm),
//                 dimension: Some(wgpu::TextureViewDimension::D2),
//                 aspect: Default::default(),
//                 base_mip_level: 0,
//                 mip_level_count: None,
//                 base_array_layer: 0,
//                 array_layer_count: None,
//             });
//
//             let _instant = Instant::now();
//
//             let entity_instances = ENTITY_INSTANCES.lock();
//
//             let clear_color =
//                 *<Lazy<ArcSwapAny<Arc<[f32; 3]>>> as Access<[f32; 3]>>::load(&CLEAR_COLOR);
//
//             wm.render(
//                 &shader_graph,
//                 &view,
//                 &surface_state.1,
//                 &entity_instances,
//                 Some(clear_color),
//             )
//             .unwrap();
//
//             texture.present();
//         }
//     });
//
//     event_loop
//         .run(move |event, target| {
//             if SHOULD_STOP.get().is_some() {
//                 target.exit();
//             }
//
//             match event {
//                 Event::AboutToWait => window.request_redraw(),
//                 Event::WindowEvent {
//                     ref event,
//                     window_id,
//                 } if window_id == window.id() => {
//                     match event {
//                         WindowEvent::CloseRequested => target.exit(),
//                         WindowEvent::Resized(physical_size) => {
//                             // Update the wgpu_state size for the render loop.
//                             let state_size = wm.wgpu_state.size.as_ref().unwrap();
//                             state_size.swap(Arc::new(WindowSize {
//                                 width: physical_size.width,
//                                 height: physical_size.height,
//                             }));
//
//                             CHANNELS
//                                 .0
//                                 .send(RenderMessage::Resized(
//                                     physical_size.width,
//                                     physical_size.height,
//                                 ))
//                                 .unwrap();
//                         }
//                         WindowEvent::MouseInput {
//                             device_id: _,
//                             state,
//                             button,
//                             ..
//                         } => {
//                             CHANNELS
//                                 .0
//                                 .send(RenderMessage::MouseState(*state, *button))
//                                 .unwrap();
//                         }
//                         WindowEvent::CursorMoved { position, .. } => {
//                             CHANNELS
//                                 .0
//                                 .send(RenderMessage::CursorMove(position.x, position.y))
//                                 .unwrap();
//                         }
//                         WindowEvent::KeyboardInput {
//                             event:
//                                 KeyEvent {
//                                     physical_key: PhysicalKey::Code(key),
//                                     text,
//                                     state,
//                                     ..
//                                 },
//                             ..
//                         } => {
//                             if let Some(scancode) = key.to_scancode() {
//                                 CHANNELS
//                                     .0
//                                     .send(RenderMessage::KeyState(
//                                         keycode_to_glfw(*key),
//                                         scancode,
//                                         match state {
//                                             ElementState::Pressed => 1,  // GLFW_PRESS
//                                             ElementState::Released => 0, // GLFW_RELEASE
//                                         },
//                                         modifiers_to_glfw(current_modifiers),
//                                     ))
//                                     .unwrap();
//
//                                 if let Some(text) = text {
//                                     for c in text.chars() {
//                                         CHANNELS
//                                             .0
//                                             .send(RenderMessage::CharTyped(
//                                                 c,
//                                                 modifiers_to_glfw(current_modifiers),
//                                             ))
//                                             .unwrap();
//                                     }
//                                 }
//                             }
//                         }
//                         WindowEvent::ModifiersChanged(new_modifiers) => {
//                             current_modifiers = new_modifiers.state();
//                         }
//                         WindowEvent::Focused(focused) => {
//                             CHANNELS.0.send(RenderMessage::Focused(*focused)).unwrap();
//                         }
//                         _ => {}
//                     }
//                 }
//                 Event::DeviceEvent {
//                     device_id: _,
//                     event: DeviceEvent::MouseMotion { delta },
//                 } => {
//                     CHANNELS
//                         .0
//                         .send(RenderMessage::MouseMove(delta.0, delta.1))
//                         .unwrap();
//                 }
//                 _ => {}
//             }
//         })
//         .unwrap();
// }

pub fn start_rendering(mut env: JNIEnv, title: JString) {}
=======
pub fn start_rendering(mut env: JNIEnv, title: JString) {
    let title: String = env.get_string(&title).unwrap().into();

    // Hacky fix for starting the game on linux, needs more investigation (thanks, accusitive)
    // https://docs.rs/winit/latest/winit/event_loop/struct.EventLoopBuilder.html#method.build
    let mut event_loop = EventLoopBuilder::new();

    #[cfg(target_os = "linux")]
    {
        // double hacky fix B)
        if std::env::var("WAYLAND_DISPLAY").is_ok() {
            use winit::platform::wayland::EventLoopBuilderExtWayland;
            event_loop.with_any_thread(true);
        } else {
            use winit::platform::x11::EventLoopBuilderExtX11;
            event_loop.with_any_thread(true);
        }
    }

    let event_loop = event_loop.build().unwrap();

    let window = Arc::new(
        winit::window::WindowBuilder::new()
            .with_title(title)
            .with_inner_size(winit::dpi::Size::Physical(PhysicalSize {
                width: 1280,
                height: 720,
            }))
            .build(&event_loop)
            .unwrap(),
    );

    WINDOW.set(window.clone()).unwrap();

    let wrapper = &WinitWindowWrapper { window: &window };

    let wgpu_state = block_on(WmRenderer::init_wgpu(
        wrapper, true, // super::SETTINGS.read().as_ref().unwrap().vsync.value,
    ));

    let resource_provider = Arc::new(MinecraftResourceManagerAdapter {
        jvm: env.get_java_vm().unwrap(),
    });

    let wm = WmRenderer::new(wgpu_state, resource_provider);

    // Overcomplicated because of method conflicts. Just what the compiler recommended.
    let pipelines =
        <Arc<ArcSwapAny<Arc<WmPipelines>>> as Access<Arc<WmPipelines>>>::load(&wm.pipelines);

    pipelines
        .chunk_layers
        .store(Arc::new(vec![Box::new(TerrainLayer)]));

    let _ = RENDERER.set(wm.clone());

    wm.init();

    env.set_static_field(
        "dev/birb/wgpu/render/Wgpu",
        ("dev/birb/wgpu/render/Wgpu", "initialized", "Z"),
        JValue::Bool(true.into()),
    )
    .unwrap();

    let mut current_modifiers = ModifiersState::empty();

    log::trace!("Starting event loop");

    let shader_pack: ShaderPackConfig =
        serde_yaml::from_str(include_str!("../graph.yaml")).unwrap();

    let mut render_geometry = HashMap::new();

    render_geometry.insert(
        "wm_geo_electrum_gui".into(),
        Box::new(ElectrumGeometry {
            blank: wm.create_texture_handle(
                "electrum_blank_texture".into(),
                TextureFormat::Bgra8Unorm,
                &wm.wgpu_state.surface.read().1,
            ),
            pool: Arc::new(
                wm.wgpu_state
                    .device
                    .create_buffer_init(&BufferInitDescriptor {
                        label: None,
                        contents: &vec![0u8; 10_000_000],
                        usage: BufferUsages::VERTEX | BufferUsages::INDEX | BufferUsages::COPY_DST,
                    }),
            ),
            last_bytes: RwLock::new(None),
        }) as Box<dyn GeometryCallback>,
    );

    let mut resources = HashMap::new();

    let matrix = Matrix4::identity();
    let mat: Mat4 = matrix.into();
    let bindable_buffer = BindableBuffer::new(
        &wm,
        bytemuck::cast_slice(&mat),
        BufferUsages::UNIFORM,
        "matrix",
    );

    resources.insert(
        "wm_mat4_projection".into(),
        CustomResource {
            update: None,
            data: Arc::new(ResourceInternal::Mat4(
                Mat4ValueOrMult::Value { value: mat },
                Arc::new(RwLock::new(matrix)),
                Arc::new(bindable_buffer),
            )),
        },
    );

    let bindable_buffer = BindableBuffer::new(
        &wm,
        bytemuck::cast_slice(&mat),
        BufferUsages::UNIFORM,
        "matrix",
    );

    resources.insert(
        "wm_mat4_model".into(),
        CustomResource {
            update: None,
            data: Arc::new(ResourceInternal::Mat4(
                Mat4ValueOrMult::Value { value: mat },
                Arc::new(RwLock::new(matrix)),
                Arc::new(bindable_buffer),
            )),
        },
    );

    let bindable_buffer = BindableBuffer::new(
        &wm,
        bytemuck::cast_slice(&mat),
        BufferUsages::UNIFORM,
        "matrix",
    );

    resources.insert(
        "wm_mat4_terrain_transformation".into(),
        CustomResource {
            update: None,
            data: Arc::new(ResourceInternal::Mat4(
                Mat4ValueOrMult::Value { value: mat },
                Arc::new(RwLock::new(matrix)),
                Arc::new(bindable_buffer),
            )),
        },
    );

    {
        // Sun
        let sky_texture_sun = "minecraft:textures/environment/sun.png";
        let sky_texture_sun_label = "wm_texture_sky_sun";
        let sun_texture = BindableTexture::from_resource_path(
            &wm,
            pipelines.as_ref(),
            sky_texture_sun,
            sky_texture_sun_label,
        );

        // Moon
        let sky_texture_moon = "minecraft:textures/environment/moon_phases.png";
        let sky_texture_moon_label = "wm_texture_sky_moon";
        let moon_texture = BindableTexture::from_resource_path(
            &wm,
            pipelines.as_ref(),
            sky_texture_moon,
            sky_texture_moon_label,
        );

        let mut texture_map: HashMap<String, Arc<BindableTexture>> = HashMap::new();

        texture_map.insert(sky_texture_sun_label.into(), Arc::new(sun_texture));
        texture_map.insert(sky_texture_moon_label.into(), Arc::new(moon_texture));

        let mut sky_data = (**wm.mc.sky_data.load()).clone();
        sky_data.textures = texture_map;
        wm.mc.sky_data.swap(Arc::new(sky_data));
    }

    {
        let tex_id = LIGHTMAP_GLID.lock().unwrap();
        let textures_read = GL_ALLOC.read();
        let lightmap = textures_read.get(&*tex_id).unwrap();
        let bindable = lightmap.bindable_texture.as_ref().unwrap();
        let asaa = ArcSwap::new(bindable.clone());
        resources.insert(
            "wm_tex_electrum_lightmap".into(),
            CustomResource {
                update: None,
                data: Arc::new(ResourceInternal::Texture(
                    wgpu_mc::render::graph::TextureResource::Bindable(asaa.into()),
                    false,
                )),
            },
        );
        println!("Added resources");
    }

    let matrix = Matrix4::identity();
    let mat: Mat4 = matrix.into();
    let bindable_buffer = BindableBuffer::new(
        &wm,
        bytemuck::cast_slice(&mat),
        BufferUsages::UNIFORM,
        "matrix",
    );

    resources.insert(
        "wm_mat4_view".into(),
        CustomResource {
            update: None,
            data: Arc::new(ResourceInternal::Mat4(
                Mat4ValueOrMult::Value { value: mat },
                Arc::new(RwLock::new(matrix)),
                Arc::new(bindable_buffer),
            )),
        },
    );

    let mut shader_graph = ShaderGraph::new(shader_pack, resources, render_geometry);

    let mut types = HashMap::new();

    types.insert("wm_electrum_mat4".into(), "matrix".into());
    types.insert("wm_electrum_gl_texture".into(), "texture".into());
    types.insert("wm_tex_electrum_lightmap".into(), "texture".into());

    let mut geometry_layouts = HashMap::new();

    geometry_layouts.insert(
        "wm_geo_electrum_gui".into(),
        vec![wgpu::VertexBufferLayout {
            array_stride: size_of::<ElectrumVertex>() as wgpu::BufferAddress,
            step_mode: wgpu::VertexStepMode::Vertex,
            attributes: &ElectrumVertex::VAO,
        }],
    );

    shader_graph.init(&wm, Some(&types), Some(geometry_layouts));

    event_loop
        .run(move |event, target| {
            if SHOULD_STOP.get().is_some() {
                target.exit();
            }

            match event {
                Event::AboutToWait => {

                    wm.submit_chunk_updates();

                    {
                        let matrices = MATRICES.lock();
                        let res_mat_proj = shader_graph
                            .resources
                            .get_mut("wm_mat4_projection")
                            .unwrap();

                        if let ResourceInternal::Mat4(_val, lock, _) = &*res_mat_proj.data {
                            let matrix4: Matrix4<f32> = matrices.projection.into();
                            *lock.write() = matrix4;
                        }

                        let res_mat_mod = shader_graph.resources.get_mut("wm_mat4_model").unwrap();

                        if let ResourceInternal::Mat4(_val, lock, _) = &*res_mat_mod.data {
                            let matrix4: Matrix4<f32> = matrices.model.into();
                            *lock.write() = matrix4;
                        }

                        let res_mat_mod = shader_graph.resources.get_mut("wm_mat4_view").unwrap();

                        if let ResourceInternal::Mat4(_val, lock, _) = &*res_mat_mod.data {
                            let matrix4: Matrix4<f32> = matrices.view.into();
                            *lock.write() = matrix4;
                        }

                        let res_mat_mod = shader_graph
                            .resources
                            .get_mut("wm_mat4_terrain_transformation")
                            .unwrap();

                        if let ResourceInternal::Mat4(_val, lock, _) = &*res_mat_mod.data {
                            let matrix4: Matrix4<f32> = matrices.terrain_transformation.into();
                            *lock.write() = matrix4;
                        }
                    }

                    let surface_state = wm.wgpu_state.surface.write();

                    let surface = surface_state.0.as_ref().unwrap();
                    let texture = surface.get_current_texture().unwrap_or_else(|_| {
                        //The surface is outdated, so we force an update. This can't be done on the window resize event for synchronization reasons.
                        let size = wm.wgpu_state.size.as_ref().unwrap().load();
                        let new_config = wm
                            .update_surface_size(
                                surface_state.1.clone(),
                                WindowSize {
                                    width: size.width,
                                    height: size.height,
                                },
                            )
                            .unwrap();
                        surface.configure(&wm.wgpu_state.device, &new_config);
                        surface.get_current_texture().unwrap()
                    });

                    let view = texture.texture.create_view(&wgpu::TextureViewDescriptor {
                        label: None,
                        format: Some(TextureFormat::Bgra8Unorm),
                        dimension: Some(wgpu::TextureViewDimension::D2),
                        aspect: Default::default(),
                        base_mip_level: 0,
                        mip_level_count: None,
                        base_array_layer: 0,
                        array_layer_count: None,
                    });


                    let clear_color =
                        *<Lazy<ArcSwapAny<Arc<[f32; 3]>>> as Access<[f32; 3]>>::load(&CLEAR_COLOR);
                    {
                        let entity_instances = ENTITY_INSTANCES.lock();
                        wm.render(
                            &shader_graph,
                            &view,
                            &surface_state.1,
                            &entity_instances,
                            Some(clear_color),
                        )
                        .unwrap();
                    }
                    texture.present();
                    window.request_redraw()
                },
                Event::WindowEvent {
                    ref event,
                    window_id,
                } if window_id == window.id() => {
                    match event {
                        WindowEvent::CloseRequested => target.exit(),
                        WindowEvent::Resized(physical_size) => {
                            // Update the wgpu_state size for the render loop.
                            let state_size = wm.wgpu_state.size.as_ref().unwrap();
                            state_size.swap(Arc::new(WindowSize {
                                width: physical_size.width,
                                height: physical_size.height,
                            }));

                            CHANNELS
                                .0
                                .send(RenderMessage::Resized(
                                    physical_size.width,
                                    physical_size.height,
                                ))
                                .unwrap();
                        }
                        WindowEvent::MouseInput {
                            device_id: _,
                            state,
                            button,
                            ..
                        } => {
                            CHANNELS
                                .0
                                .send(RenderMessage::MouseState(*state, *button))
                                .unwrap();
                        }
                        WindowEvent::CursorMoved { position, .. } => {
                            CHANNELS
                                .0
                                .send(RenderMessage::CursorMove(position.x, position.y))
                                .unwrap();
                        }
                        WindowEvent::KeyboardInput {
                            event:
                                KeyEvent {
                                    physical_key: PhysicalKey::Code(key),
                                    text,
                                    state,
                                    ..
                                },
                            ..
                        } => {
                            if let Some(scancode) = key.to_scancode() {
                                CHANNELS
                                    .0
                                    .send(RenderMessage::KeyState(
                                        keycode_to_glfw(*key),
                                        scancode,
                                        match state {
                                            ElementState::Pressed => 1,  // GLFW_PRESS
                                            ElementState::Released => 0, // GLFW_RELEASE
                                        },
                                        modifiers_to_glfw(current_modifiers),
                                    ))
                                    .unwrap();

                                if let Some(text) = text {
                                    for c in text.chars() {
                                        CHANNELS
                                            .0
                                            .send(RenderMessage::CharTyped(
                                                c,
                                                modifiers_to_glfw(current_modifiers),
                                            ))
                                            .unwrap();
                                    }
                                }
                            }
                        }
                        WindowEvent::ModifiersChanged(new_modifiers) => {
                            current_modifiers = new_modifiers.state();
                        }
                        WindowEvent::Focused(focused) => {
                            CHANNELS.0.send(RenderMessage::Focused(*focused)).unwrap();
                        }
                        _ => {}
                    }
                }
                Event::DeviceEvent {
                    device_id: _,
                    event: DeviceEvent::MouseMotion { delta },
                } => {
                    CHANNELS
                        .0
                        .send(RenderMessage::MouseMove(delta.0, delta.1))
                        .unwrap();
                }
                _ => {}
            }
        })
        .unwrap();
}
>>>>>>> 7d4c13bf

fn keycode_to_glfw(code: KeyCode) -> u32 {
    match code {
        KeyCode::Space => 32,
        KeyCode::Quote => 39,
        KeyCode::Comma => 44,
        KeyCode::Minus => 45,
        KeyCode::Period => 46,
        KeyCode::Slash => 47,
        KeyCode::Digit0 => 48,
        KeyCode::Digit1 => 49,
        KeyCode::Digit2 => 50,
        KeyCode::Digit3 => 51,
        KeyCode::Digit4 => 52,
        KeyCode::Digit5 => 53,
        KeyCode::Digit6 => 54,
        KeyCode::Digit7 => 55,
        KeyCode::Digit8 => 56,
        KeyCode::Digit9 => 57,
        KeyCode::Semicolon => 59,
        KeyCode::Equal => 61,
        KeyCode::KeyA => 65,
        KeyCode::KeyB => 66,
        KeyCode::KeyC => 67,
        KeyCode::KeyD => 68,
        KeyCode::KeyE => 69,
        KeyCode::KeyF => 70,
        KeyCode::KeyG => 71,
        KeyCode::KeyH => 72,
        KeyCode::KeyI => 73,
        KeyCode::KeyJ => 74,
        KeyCode::KeyK => 75,
        KeyCode::KeyL => 76,
        KeyCode::KeyM => 77,
        KeyCode::KeyN => 78,
        KeyCode::KeyO => 79,
        KeyCode::KeyP => 80,
        KeyCode::KeyQ => 81,
        KeyCode::KeyR => 82,
        KeyCode::KeyS => 83,
        KeyCode::KeyT => 84,
        KeyCode::KeyU => 85,
        KeyCode::KeyV => 86,
        KeyCode::KeyW => 87,
        KeyCode::KeyX => 88,
        KeyCode::KeyY => 89,
        KeyCode::KeyZ => 90,
        KeyCode::BracketLeft => 91,
        KeyCode::Backslash => 92,
        KeyCode::BracketRight => 93,
        KeyCode::Backquote => 96,
        // what the fuck are WORLD_1 (161) and WORLD_2 (162)
        KeyCode::Escape => 256,
        KeyCode::Enter => 257,
        KeyCode::Tab => 258,
        KeyCode::Backspace => 259,
        KeyCode::Insert => 260,
        KeyCode::Delete => 261,
        KeyCode::ArrowRight => 262,
        KeyCode::ArrowLeft => 263,
        KeyCode::ArrowDown => 264,
        KeyCode::ArrowUp => 265,
        KeyCode::PageUp => 266,
        KeyCode::PageDown => 267,
        KeyCode::Home => 268,
        KeyCode::End => 269,
        KeyCode::CapsLock => 280,
        KeyCode::ScrollLock => 281,
        KeyCode::NumLock => 282,
        KeyCode::PrintScreen => 283,
        KeyCode::Pause => 284,
        KeyCode::F1 => 290,
        KeyCode::F2 => 291,
        KeyCode::F3 => 292,
        KeyCode::F4 => 293,
        KeyCode::F5 => 294,
        KeyCode::F6 => 295,
        KeyCode::F7 => 296,
        KeyCode::F8 => 297,
        KeyCode::F9 => 298,
        KeyCode::F10 => 299,
        KeyCode::F11 => 300,
        KeyCode::F12 => 301,
        KeyCode::F13 => 302,
        KeyCode::F14 => 303,
        KeyCode::F15 => 304,
        KeyCode::F16 => 305,
        KeyCode::F17 => 306,
        KeyCode::F18 => 307,
        KeyCode::F19 => 308,
        KeyCode::F20 => 309,
        KeyCode::F21 => 310,
        KeyCode::F22 => 311,
        KeyCode::F23 => 312,
        KeyCode::F24 => 313,
        KeyCode::F25 => 314,
        KeyCode::Numpad0 => 320,
        KeyCode::Numpad1 => 321,
        KeyCode::Numpad2 => 322,
        KeyCode::Numpad3 => 323,
        KeyCode::Numpad4 => 324,
        KeyCode::Numpad5 => 325,
        KeyCode::Numpad6 => 326,
        KeyCode::Numpad7 => 327,
        KeyCode::Numpad8 => 328,
        KeyCode::Numpad9 => 329,
        KeyCode::NumpadDecimal => 330,
        KeyCode::NumpadDivide => 331,
        KeyCode::NumpadMultiply => 332,
        KeyCode::NumpadSubtract => 333,
        KeyCode::NumpadAdd => 334,
        KeyCode::NumpadEnter => 335,
        KeyCode::NumpadEqual => 336,
        KeyCode::ShiftLeft => 340,
        KeyCode::ControlLeft => 341,
        KeyCode::AltLeft => 342,
        KeyCode::SuperLeft => 343,
        KeyCode::ShiftRight => 344,
        KeyCode::ControlRight => 345,
        KeyCode::AltRight => 346,
        KeyCode::SuperRight => 347,
        KeyCode::ContextMenu => 348,
        _ => 0,
    }
}

fn modifiers_to_glfw(state: ModifiersState) -> u32 {
    if state.is_empty() {
        return 0;
    }

    let mut mods = 0;

    if state.shift_key() {
        mods |= 1;
    }
    if state.control_key() {
        mods |= 2;
    }
    if state.alt_key() {
        mods |= 4;
    }
    if state.super_key() {
        mods |= 8;
    }

    mods
}

#[derive(Copy, Clone, Hash, Eq, PartialEq)]
pub enum MCTextureId {
    BlockAtlas,
    Lightmap,
}


pub static ENTITY_INSTANCES: Lazy<Mutex<HashMap<String, BundledEntityInstances>>> =
    Lazy::new(|| Mutex::new(HashMap::new()));

pub static MC_TEXTURES: Lazy<Mutex<HashMap<MCTextureId, Arc<BindableTexture>>>> =
    Lazy::new(|| Mutex::new(HashMap::new()));

#[jni_fn("dev.birb.wgpu.rust.WgpuNative")]
pub fn clearEntities(_env: JNIEnv, _class: JClass) {
    ENTITY_INSTANCES.lock().clear();
}

#[jni_fn("dev.birb.wgpu.rust.WgpuNative")]
pub fn identifyGlTexture(_env: JNIEnv, _class: JClass, texture: jint, gl_id: jint) {
    let alloc_read = GL_ALLOC.read();
    let gl_texture = alloc_read.get(&(gl_id as u32)).unwrap();

    let mut mc_textures = MC_TEXTURES.lock();
    mc_textures.insert(
        match texture {
            0 => MCTextureId::BlockAtlas,
            1 => MCTextureId::Lightmap,
            _ => unreachable!(),
        },
        gl_texture.bindable_texture.as_ref().unwrap().clone(),
    );
}

#[jni_fn("dev.birb.wgpu.rust.WgpuNative")]
pub fn setEntityInstanceBuffer(
    mut env: JNIEnv,
    _class: JClass,
    entity_name: JString,
    mat4_ptr: jlong,
    mat4_len: jint,
    overlay_ptr: jlong,
    overlay_len: jint,
    instance_count: jint,
    texture_id: jint,
) -> jlong {
    assert!(instance_count >= 0);
    let now = Instant::now();
    let instance_count = instance_count as u32;

    let wm = RENDERER.get().unwrap();

    //TODO this is slow, let's use an integer id somewhere
    let entity_name: String = env.get_string(&entity_name).unwrap().into();

    if instance_count == 0 {
            ENTITY_INSTANCES.lock().remove(&entity_name);
        return Instant::now().duration_since(now).as_nanos() as jlong;
    }

    let mat4s = unsafe { slice::from_raw_parts(mat4_ptr as usize as *mut f32, mat4_len as usize) };

    let overlays =
        unsafe { slice::from_raw_parts(overlay_ptr as usize as *mut i32, overlay_len as usize) };

    let transforms: Vec<f32> = Vec::from(mat4s);
    let overlays: Vec<i32> = Vec::from(overlays);
    let verts: Vec<InstanceVertex> = (0..instance_count)
        .map(|index| InstanceVertex {
            entity_index: index,
            uv_offset: [0, 0],
        })
        .collect();

    let mut instances = ENTITY_INSTANCES.lock();
    let bundled_entity_instances = if let Some(bundled_entity_instances) = instances.get_mut(&entity_name){
        bundled_entity_instances.count = instance_count;
        bundled_entity_instances
    }
    else{
        let texture = {
            let gl_alloc = GL_ALLOC.read();
    
            match gl_alloc.get(&(texture_id as u32)) {
                None => return 0,
                Some(GlTexture {
                    bindable_texture: None,
                    ..
                }) => return 0,
                _ => {}
            }
    
            gl_alloc
                .get(&(texture_id as u32))
                .unwrap()
                .bindable_texture
                .as_ref()
                .unwrap()
                .clone()
        };
        let models = wm.mc.entity_models.read();
        let entity = models.get(&entity_name).unwrap();
        instances.insert(entity_name.clone(), BundledEntityInstances::new(wm,entity.clone(), instance_count, texture));
        instances.get(&entity_name).unwrap()
    };
    
    wm.wgpu_state.queue.write_buffer(bundled_entity_instances.uploaded.instance_vbo.as_ref(), 0, bytemuck::cast_slice(&verts));
    wm.wgpu_state.queue.write_buffer(&bundled_entity_instances.uploaded.transform_ssbo.buffer, 0, bytemuck::cast_slice(&transforms));
    wm.wgpu_state.queue.write_buffer(&bundled_entity_instances.uploaded.overlay_ssbo.buffer, 0, bytemuck::cast_slice(&overlays));
    Instant::now().duration_since(now).as_nanos() as jlong
}

// #[jni_fn("dev.birb.wgpu.rust.WgpuNative")]
// pub fn bindSkyData(
//     _env: JNIEnv,
//     _class: JClass,
//     r: jfloat,
//     g: jfloat,
//     b: jfloat,
//     angle: jfloat,
//     brightness: jfloat,
//     star_shimmer: jfloat,
//     moon_phase: jint,
// ) {
//     let mut sky_data = (**RENDERER.get().unwrap().mc.sky_data.load()).clone();
//     sky_data.color_r = r;
//     sky_data.color_g = g;
//     sky_data.color_b = b;
//     sky_data.angle = angle;
//     sky_data.brightness = brightness;
//     sky_data.star_shimmer = star_shimmer;
//     sky_data.moon_phase = moon_phase;
//
//     RENDERER.get().unwrap().mc.sky_data.swap(Arc::new(sky_data));
// }

//public static native void bindRenderEffectsData(float fogStart, float fogEnd, int fogShape, float[] fogColor, float[] colorModulator);

#[jni_fn("dev.birb.wgpu.rust.WgpuNative")]
pub fn bindRenderEffectsData(
    env: JNIEnv,
    _class: JClass,
    fog_start: jfloat,
    fog_end: jfloat,
    fog_shape: jint,
    fog_color: JFloatArray,
    color_modulator: JFloatArray,
    dimension_fog_color: JFloatArray,
) {
    let mut render_effects_data = RenderEffectsData {
        fog_start,
        fog_end,
        fog_shape: fog_shape as f32,
        ..Default::default()
    };

    let mut fog_color_vec = vec![0f32; env.get_array_length(&fog_color).unwrap() as usize];
    env.get_float_array_region(&fog_color, 0, &mut fog_color_vec[..])
        .unwrap();

    let mut color_modulator_vec =
        vec![0f32; env.get_array_length(&color_modulator).unwrap() as usize];
    env.get_float_array_region(&color_modulator, 0, &mut color_modulator_vec[..])
        .unwrap();

    let mut dimension_fog_color_vec =
        vec![0f32; env.get_array_length(&dimension_fog_color).unwrap() as usize];
    env.get_float_array_region(&dimension_fog_color, 0, &mut dimension_fog_color_vec[..])
        .unwrap();

    // render_effects_data.fog_color = fog_color_vec;
    // render_effects_data.color_modulator = color_modulator_vec;
    // render_effects_data.dimension_fog_color = dimension_fog_color_vec;
    //
    // RENDERER
    //     .get()
    //     .unwrap()
    //     .mc
    //     .render_effects
    //     .swap(Arc::new(render_effects_data));
}<|MERGE_RESOLUTION|>--- conflicted
+++ resolved
@@ -63,34 +63,6 @@
     pub terrain_transformation: [[f32; 4]; 4],
 }
 
-pub struct TerrainLayer;
-
-impl RenderLayer for TerrainLayer {
-    fn filter(&self) -> fn(BlockstateKey) -> bool {
-        |_| true
-    }
-
-    fn mapper(&self) -> fn(&BlockMeshVertex, f32, f32, f32, LightLevel, bool) -> Vertex {
-        |vert, x, y, z, light, dark| Vertex {
-            position: [
-                vert.position[0] + x,
-                vert.position[1] + y,
-                vert.position[2] + z,
-            ],
-            lightmap_coords: light.byte,
-            normal: vert.normal,
-            color: 0xffffffff,
-            uv_offset: vert.animation_uv_offset,
-            uv: vert.tex_coords,
-            dark,
-        }
-    }
-
-    fn name(&self) -> &str {
-        "all"
-    }
-}
-
 #[jni_fn("dev.birb.wgpu.rust.WgpuNative")]
 pub fn setMatrix(mut env: JNIEnv, _class: JClass, id: jint, float_array: JFloatArray) {
     let elements: AutoElements<jfloat> =
@@ -131,468 +103,6 @@
     let _ = SHOULD_STOP.set(());
 }
 
-<<<<<<< HEAD
-// pub fn start_rendering(mut env: JNIEnv, title: JString) {
-//     let title: String = env.get_string(&title).unwrap().into();
-//
-//     // Hacky fix for starting the game on linux, needs more investigation (thanks, accusitive)
-//     // https://docs.rs/winit/latest/winit/event_loop/struct.EventLoopBuilder.html#method.build
-//     let mut event_loop = EventLoopBuilder::new();
-//
-//     #[cfg(target_os = "linux")]
-//     {
-//         // double hacky fix B)
-//         if std::env::var("WAYLAND_DISPLAY").is_ok() {
-//             use winit::platform::wayland::EventLoopBuilderExtWayland;
-//             event_loop.with_any_thread(true);
-//         } else {
-//             use winit::platform::x11::EventLoopBuilderExtX11;
-//             event_loop.with_any_thread(true);
-//         }
-//     }
-//
-//     let event_loop = event_loop.build().unwrap();
-//
-//     let window = Arc::new(
-//         winit::window::WindowBuilder::new()
-//             .with_title(title)
-//             .with_inner_size(winit::dpi::Size::Physical(PhysicalSize {
-//                 width: 1280,
-//                 height: 720,
-//             }))
-//             .build(&event_loop)
-//             .unwrap(),
-//     );
-//
-//     WINDOW.set(window.clone()).unwrap();
-//
-//     let wrapper = &WinitWindowWrapper { window: &window };
-//
-//     let wgpu_state = block_on(WmRenderer::init_wgpu(
-//         wrapper, true, // super::SETTINGS.read().as_ref().unwrap().vsync.value,
-//     ));
-//
-//     let resource_provider = Arc::new(MinecraftResourceManagerAdapter {
-//         jvm: env.get_java_vm().unwrap(),
-//     });
-//
-//     let wm = WmRenderer::new(wgpu_state, resource_provider);
-//
-//     // Overcomplicated because of method conflicts. Just what the compiler recommended.
-//     let pipelines =
-//         // <Arc<ArcSwapAny<Arc<WmPipelines>>> as Access<Arc<WmPipelines>>>::load(&wm.pipelines);
-//
-//     pipelines
-//         .chunk_layers
-//         .store(Arc::new(vec![Box::new(TerrainLayer)]));
-//
-//     let _ = RENDERER.set(wm.clone());
-//
-//     wm.init();
-//
-//     env.set_static_field(
-//         "dev/birb/wgpu/render/Wgpu",
-//         ("dev/birb/wgpu/render/Wgpu", "initialized", "Z"),
-//         JValue::Bool(true.into()),
-//     )
-//     .unwrap();
-//
-//     let mut current_modifiers = ModifiersState::empty();
-//
-//     log::trace!("Starting event loop");
-//
-//     let shader_pack: ShaderPackConfig =
-//         serde_yaml::from_str(include_str!("../graph.yaml")).unwrap();
-//
-//     let mut render_geometry = HashMap::new();
-//
-//     // render_geometry.insert(
-//     //     "wm_geo_electrum_gui".into(),
-//     //     Box::new(ElectrumGeometry {
-//     //         blank: wm.create_texture_handle(
-//     //             "electrum_blank_texture".into(),
-//     //             TextureFormat::Bgra8Unorm,
-//     //             &wm.wgpu_state.surface.read().1,
-//     //         ),
-//     //         pool: Arc::new(
-//     //             wm.wgpu_state
-//     //                 .device
-//     //                 .create_buffer_init(&BufferInitDescriptor {
-//     //                     label: None,
-//     //                     contents: &vec![0u8; 10_000_000],
-//     //                     usage: BufferUsages::VERTEX | BufferUsages::INDEX | BufferUsages::COPY_DST,
-//     //                 }),
-//     //         ),
-//     //         last_bytes: RwLock::new(None),
-//     //     }) as Box<dyn GeometryCallback>,
-//     // );
-//     //
-//     // let mut resources = HashMap::new();
-//     //
-//     // let matrix = Matrix4::identity();
-//     // let mat: Mat4 = matrix.into();
-//     // let bindable_buffer = BindableBuffer::new(
-//     //     &wm,
-//     //     bytemuck::cast_slice(&mat),
-//     //     BufferUsages::UNIFORM,
-//     //     "matrix",
-//     // );
-//     //
-//     // resources.insert(
-//     //     "wm_mat4_projection".into(),
-//     //     CustomResource {
-//     //         update: None,
-//     //         data: Arc::new(ResourceInternal::Mat4(
-//     //             Mat4ValueOrMult::Value { value: mat },
-//     //             Arc::new(RwLock::new(matrix)),
-//     //             Arc::new(bindable_buffer),
-//     //         )),
-//     //     },
-//     // );
-//     //
-//     // let bindable_buffer = BindableBuffer::new(
-//     //     &wm,
-//     //     bytemuck::cast_slice(&mat),
-//     //     BufferUsages::UNIFORM,
-//     //     "matrix",
-//     // );
-//     //
-//     // resources.insert(
-//     //     "wm_mat4_model".into(),
-//     //     CustomResource {
-//     //         update: None,
-//     //         data: Arc::new(ResourceInternal::Mat4(
-//     //             Mat4ValueOrMult::Value { value: mat },
-//     //             Arc::new(RwLock::new(matrix)),
-//     //             Arc::new(bindable_buffer),
-//     //         )),
-//     //     },
-//     // );
-//     //
-//     // let bindable_buffer = BindableBuffer::new(
-//     //     &wm,
-//     //     bytemuck::cast_slice(&mat),
-//     //     BufferUsages::UNIFORM,
-//     //     "matrix",
-//     // );
-//     //
-//     // resources.insert(
-//     //     "wm_mat4_terrain_transformation".into(),
-//     //     CustomResource {
-//     //         update: None,
-//     //         data: Arc::new(ResourceInternal::Mat4(
-//     //             Mat4ValueOrMult::Value { value: mat },
-//     //             Arc::new(RwLock::new(matrix)),
-//     //             Arc::new(bindable_buffer),
-//     //         )),
-//     //     },
-//     // );
-//     //
-//     // {
-//     //     // Sun
-//     //     let sky_texture_sun = "minecraft:textures/environment/sun.png";
-//     //     let sky_texture_sun_label = "wm_texture_sky_sun";
-//     //     let sun_texture = BindableTexture::from_resource_path(
-//     //         &wm,
-//     //         pipelines.as_ref(),
-//     //         sky_texture_sun,
-//     //         sky_texture_sun_label,
-//     //     );
-//     //
-//     //     // Moon
-//     //     let sky_texture_moon = "minecraft:textures/environment/moon_phases.png";
-//     //     let sky_texture_moon_label = "wm_texture_sky_moon";
-//     //     let moon_texture = BindableTexture::from_resource_path(
-//     //         &wm,
-//     //         pipelines.as_ref(),
-//     //         sky_texture_moon,
-//     //         sky_texture_moon_label,
-//     //     );
-//     //
-//     //     let mut texture_map: HashMap<String, Arc<BindableTexture>> = HashMap::new();
-//     //
-//     //     texture_map.insert(sky_texture_sun_label.into(), Arc::new(sun_texture));
-//     //     texture_map.insert(sky_texture_moon_label.into(), Arc::new(moon_texture));
-//     //
-//     //     let mut sky_data = (**wm.mc.sky_data.load()).clone();
-//     //     sky_data.textures = texture_map;
-//     //     wm.mc.sky_data.swap(Arc::new(sky_data));
-//     // }
-//     //
-//     // {
-//     //     let tex_id = LIGHTMAP_GLID.lock().unwrap();
-//     //     let textures_read = GL_ALLOC.read();
-//     //     let lightmap = textures_read.get(&*tex_id).unwrap();
-//     //     let bindable = lightmap.bindable_texture.as_ref().unwrap();
-//     //     let asaa = ArcSwap::new(bindable.clone());
-//     //     resources.insert(
-//     //         "wm_tex_electrum_lightmap".into(),
-//     //         CustomResource {
-//     //             update: None,
-//     //             data: Arc::new(ResourceInternal::Texture(
-//     //                 wgpu_mc::render::graph_old::TextureResource::Bindable(asaa.into()),
-//     //                 false,
-//     //             )),
-//     //         },
-//     //     );
-//     //     println!("Added resources");
-//     // }
-//
-//     let matrix = Matrix4::identity();
-//     let mat: Mat4 = matrix.into();
-//     let bindable_buffer = BindableBuffer::new(
-//         &wm,
-//         bytemuck::cast_slice(&mat),
-//         BufferUsages::UNIFORM,
-//         "matrix",
-//     );
-//
-//     resources.insert(
-//         "wm_mat4_view".into(),
-//         CustomResource {
-//             update: None,
-//             data: Arc::new(ResourceInternal::Mat4(
-//                 Mat4ValueOrMult::Value { value: mat },
-//                 Arc::new(RwLock::new(matrix)),
-//                 Arc::new(bindable_buffer),
-//             )),
-//         },
-//     );
-//
-//     let mut shader_graph = ShaderGraph::new(shader_pack, resources, render_geometry);
-//
-//     let mut types = HashMap::new();
-//
-//     types.insert("wm_electrum_mat4".into(), "matrix".into());
-//     types.insert("wm_electrum_gl_texture".into(), "texture".into());
-//     types.insert("wm_tex_electrum_lightmap".into(), "texture".into());
-//
-//     let mut geometry_layouts = HashMap::new();
-//
-//     geometry_layouts.insert(
-//         "wm_geo_electrum_gui".into(),
-//         vec![wgpu::VertexBufferLayout {
-//             array_stride: size_of::<ElectrumVertex>() as wgpu::BufferAddress,
-//             step_mode: wgpu::VertexStepMode::Vertex,
-//             attributes: &ElectrumVertex::VAO,
-//         }],
-//     );
-//
-//     shader_graph.init(&wm, Some(&types), Some(geometry_layouts));
-//
-//     let wm_clone = wm.clone();
-//     let wm_clone_1 = wm.clone();
-//
-//     thread::spawn(move || {
-//         let wm = wm_clone_1;
-//
-//         loop {
-//             wm.submit_chunk_updates();
-//
-//             thread::sleep(Duration::from_millis(1));
-//         }
-//     });
-//
-//     thread::spawn(move || {
-//         let wm = wm_clone;
-//
-//         loop {
-//             let _mc_state = <Lazy<ArcSwapAny<Arc<MinecraftRenderState>>> as Access<
-//                 MinecraftRenderState,
-//             >>::load(&MC_STATE);
-//
-//             let surface_state = wm.wgpu_state.surface.write();
-//
-//             {
-//                 let matrices = MATRICES.lock();
-//                 let res_mat_proj = shader_graph
-//                     .resources
-//                     .get_mut("wm_mat4_projection")
-//                     .unwrap();
-//
-//                 if let ResourceInternal::Mat4(_val, lock, _) = &*res_mat_proj.data {
-//                     let matrix4: Matrix4<f32> = matrices.projection.into();
-//                     *lock.write() = matrix4;
-//                 }
-//
-//                 let res_mat_mod = shader_graph.resources.get_mut("wm_mat4_model").unwrap();
-//
-//                 let res_mat_mod = shader_graph.resources.get_mut("wm_mat4_view").unwrap();
-//
-//                 if let ResourceInternal::Mat4(_val, lock, _) = &*res_mat_mod.data {
-//                     let matrix4: Matrix4<f32> = matrices.view.into();
-//                     *lock.write() = matrix4;
-//                 }
-//
-//                 let res_mat_mod = shader_graph
-//                     .resources
-//                     .get_mut("wm_mat4_terrain_transformation")
-//                     .unwrap();
-//
-//                 if let ResourceInternal::Mat4(_val, lock, _) = &*res_mat_mod.data {
-//                     let matrix4: Matrix4<f32> = matrices.terrain_transformation.into();
-//                     *lock.write() = matrix4;
-//                 }
-//             }
-//
-//             let surface = surface_state.0.as_ref().unwrap();
-//             let texture = surface.get_current_texture().unwrap_or_else(|_| {
-//                 //The surface is outdated, so we force an update. This can't be done on the window resize event for synchronization reasons.
-//                 let size = wm.wgpu_state.size.as_ref().unwrap().load();
-//                 let new_config = wm
-//                     .update_surface_size(
-//                         surface_state.1.clone(),
-//                         WindowSize {
-//                             width: size.width,
-//                             height: size.height,
-//                         },
-//                     )
-//                     .unwrap();
-//                 surface.configure(&wm.wgpu_state.device, &new_config);
-//                 surface.get_current_texture().unwrap()
-//             });
-//
-//             let view = texture.texture.create_view(&wgpu::TextureViewDescriptor {
-//                 label: None,
-//                 format: Some(TextureFormat::Bgra8Unorm),
-//                 dimension: Some(wgpu::TextureViewDimension::D2),
-//                 aspect: Default::default(),
-//                 base_mip_level: 0,
-//                 mip_level_count: None,
-//                 base_array_layer: 0,
-//                 array_layer_count: None,
-//             });
-//
-//             let _instant = Instant::now();
-//
-//             let entity_instances = ENTITY_INSTANCES.lock();
-//
-//             let clear_color =
-//                 *<Lazy<ArcSwapAny<Arc<[f32; 3]>>> as Access<[f32; 3]>>::load(&CLEAR_COLOR);
-//
-//             wm.render(
-//                 &shader_graph,
-//                 &view,
-//                 &surface_state.1,
-//                 &entity_instances,
-//                 Some(clear_color),
-//             )
-//             .unwrap();
-//
-//             texture.present();
-//         }
-//     });
-//
-//     event_loop
-//         .run(move |event, target| {
-//             if SHOULD_STOP.get().is_some() {
-//                 target.exit();
-//             }
-//
-//             match event {
-//                 Event::AboutToWait => window.request_redraw(),
-//                 Event::WindowEvent {
-//                     ref event,
-//                     window_id,
-//                 } if window_id == window.id() => {
-//                     match event {
-//                         WindowEvent::CloseRequested => target.exit(),
-//                         WindowEvent::Resized(physical_size) => {
-//                             // Update the wgpu_state size for the render loop.
-//                             let state_size = wm.wgpu_state.size.as_ref().unwrap();
-//                             state_size.swap(Arc::new(WindowSize {
-//                                 width: physical_size.width,
-//                                 height: physical_size.height,
-//                             }));
-//
-//                             CHANNELS
-//                                 .0
-//                                 .send(RenderMessage::Resized(
-//                                     physical_size.width,
-//                                     physical_size.height,
-//                                 ))
-//                                 .unwrap();
-//                         }
-//                         WindowEvent::MouseInput {
-//                             device_id: _,
-//                             state,
-//                             button,
-//                             ..
-//                         } => {
-//                             CHANNELS
-//                                 .0
-//                                 .send(RenderMessage::MouseState(*state, *button))
-//                                 .unwrap();
-//                         }
-//                         WindowEvent::CursorMoved { position, .. } => {
-//                             CHANNELS
-//                                 .0
-//                                 .send(RenderMessage::CursorMove(position.x, position.y))
-//                                 .unwrap();
-//                         }
-//                         WindowEvent::KeyboardInput {
-//                             event:
-//                                 KeyEvent {
-//                                     physical_key: PhysicalKey::Code(key),
-//                                     text,
-//                                     state,
-//                                     ..
-//                                 },
-//                             ..
-//                         } => {
-//                             if let Some(scancode) = key.to_scancode() {
-//                                 CHANNELS
-//                                     .0
-//                                     .send(RenderMessage::KeyState(
-//                                         keycode_to_glfw(*key),
-//                                         scancode,
-//                                         match state {
-//                                             ElementState::Pressed => 1,  // GLFW_PRESS
-//                                             ElementState::Released => 0, // GLFW_RELEASE
-//                                         },
-//                                         modifiers_to_glfw(current_modifiers),
-//                                     ))
-//                                     .unwrap();
-//
-//                                 if let Some(text) = text {
-//                                     for c in text.chars() {
-//                                         CHANNELS
-//                                             .0
-//                                             .send(RenderMessage::CharTyped(
-//                                                 c,
-//                                                 modifiers_to_glfw(current_modifiers),
-//                                             ))
-//                                             .unwrap();
-//                                     }
-//                                 }
-//                             }
-//                         }
-//                         WindowEvent::ModifiersChanged(new_modifiers) => {
-//                             current_modifiers = new_modifiers.state();
-//                         }
-//                         WindowEvent::Focused(focused) => {
-//                             CHANNELS.0.send(RenderMessage::Focused(*focused)).unwrap();
-//                         }
-//                         _ => {}
-//                     }
-//                 }
-//                 Event::DeviceEvent {
-//                     device_id: _,
-//                     event: DeviceEvent::MouseMotion { delta },
-//                 } => {
-//                     CHANNELS
-//                         .0
-//                         .send(RenderMessage::MouseMove(delta.0, delta.1))
-//                         .unwrap();
-//                 }
-//                 _ => {}
-//             }
-//         })
-//         .unwrap();
-// }
-
-pub fn start_rendering(mut env: JNIEnv, title: JString) {}
-=======
 pub fn start_rendering(mut env: JNIEnv, title: JString) {
     let title: String = env.get_string(&title).unwrap().into();
 
@@ -638,14 +148,6 @@
     });
 
     let wm = WmRenderer::new(wgpu_state, resource_provider);
-
-    // Overcomplicated because of method conflicts. Just what the compiler recommended.
-    let pipelines =
-        <Arc<ArcSwapAny<Arc<WmPipelines>>> as Access<Arc<WmPipelines>>>::load(&wm.pipelines);
-
-    pipelines
-        .chunk_layers
-        .store(Arc::new(vec![Box::new(TerrainLayer)]));
 
     let _ = RENDERER.set(wm.clone());
 
@@ -1035,7 +537,6 @@
         })
         .unwrap();
 }
->>>>>>> 7d4c13bf
 
 fn keycode_to_glfw(code: KeyCode) -> u32 {
     match code {
