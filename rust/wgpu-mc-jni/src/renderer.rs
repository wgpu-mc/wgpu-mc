--- conflicted
+++ resolved
@@ -7,44 +7,41 @@
 use byteorder::LittleEndian;
 use cgmath::{perspective, Deg, Matrix4, SquareMatrix};
 use futures::executor::block_on;
-<<<<<<< HEAD
-use jni::objects::{AutoElements, JClass, JFloatArray, ReleaseMode};
-use jni::sys::{jfloat, jint};
-=======
-use jni::objects::{JByteBuffer, JClass, JObject, ReleaseMode};
-use jni::sys::{jfloatArray, jint, jintArray, jlong};
->>>>>>> e61f8476
+use jni::objects::{AutoElements, JClass, JFloatArray, JIntArray, ReleaseMode};
+use jni::sys::{jfloat, jfloatArray, jint, jintArray, jlong};
 use jni::{
     objects::{JString, JValue},
     JNIEnv,
 };
 use jni_fn::jni_fn;
-use once_cell::sync::{Lazy};
+use once_cell::sync::Lazy;
 use parking_lot::{Mutex, RwLock};
-use winit::event::{DeviceEvent, Ime, KeyEvent};
+use winit::dpi::PhysicalSize;
+use winit::event::{DeviceEvent, ElementState, Event, Ime, KeyEvent, WindowEvent};
 use winit::event_loop::EventLoopBuilder;
 use winit::keyboard::{KeyCode, ModifiersState, PhysicalKey};
 use winit::platform::scancode::PhysicalKeyExtScancode;
-use winit::{
-    dpi::PhysicalSize,
-    event::{ElementState, Event, WindowEvent},
-};
 
 use wgpu_mc::mc::block::{BlockMeshVertex, BlockstateKey};
 use wgpu_mc::mc::chunk::RenderLayer;
+use wgpu_mc::mc::entity::{
+    BundledEntityInstances, EntityInstance, InstanceVertex, UploadedEntityInstances,
+};
 use wgpu_mc::render::graph::{CustomResource, GeometryCallback, ResourceInternal, ShaderGraph};
 use wgpu_mc::render::pipeline::Vertex;
 use wgpu_mc::render::shaderpack::{Mat4, Mat4ValueOrMult, ShaderPackConfig};
+use wgpu_mc::texture::BindableTexture;
 use wgpu_mc::util::BindableBuffer;
 use wgpu_mc::wgpu;
 use wgpu_mc::wgpu::util::{BufferInitDescriptor, DeviceExt};
 use wgpu_mc::wgpu::{BufferUsages, TextureFormat};
 use wgpu_mc::{render::atlas::Atlas, WmRenderer};
-use wgpu_mc::mc::entity::{BundledEntityInstances, EntityInstance, InstanceVertex, UploadedEntityInstances};
-use wgpu_mc::texture::BindableTexture;
-
-use crate::gl::{ElectrumGeometry, ElectrumVertex, GL_ALLOC, GlTexture};
-use crate::{MinecraftResourceManagerAdapter, RenderMessage, WinitWindowWrapper, CHANNELS, MC_STATE, RENDERER, WINDOW, THREAD_POOL};
+
+use crate::gl::{ElectrumGeometry, ElectrumVertex, GlTexture, GL_ALLOC};
+use crate::{
+    MinecraftResourceManagerAdapter, RenderMessage, WinitWindowWrapper, CHANNELS, MC_STATE,
+    RENDERER, THREAD_POOL, WINDOW,
+};
 
 pub static MATRICES: Lazy<Mutex<Matrices>> = Lazy::new(|| {
     Mutex::new(Matrices {
@@ -282,13 +279,9 @@
                     .get_mut("wm_mat4_projection")
                     .unwrap();
 
-<<<<<<< HEAD
                 if let ResourceInternal::Mat4(_val, lock, _) = &*res_mat_proj.data {
-=======
-                if let ResourceInternal::Mat4(val, mat, _) = &*res_mat_proj.data {
->>>>>>> e61f8476
                     let matrix4: Matrix4<f32> = matrices.projection.into();
-                    *mat.write() = perspective(
+                    *lock.write() = perspective(
                         Deg(100.0),
                         (surface_state.1.width as f32) / (surface_state.1.height as f32),
                         0.01,
@@ -315,21 +308,17 @@
 
             let entity_instances = ENTITY_INSTANCES.lock();
 
-            wm.render(&mut shader_graph, &view, &surface_state.1, &entity_instances)
-                .unwrap();
+            wm.render(
+                &mut shader_graph,
+                &view,
+                &surface_state.1,
+                &entity_instances,
+            )
+            .unwrap();
 
             texture.present();
         }
     });
-
-<<<<<<< HEAD
-    ENTITY_ATLAS
-        .set(Arc::new(Atlas::new(
-            &wm.wgpu_state,
-            &wm.pipelines.load(),
-            false,
-        )))
-        .unwrap();
 
     event_loop
         .run(move |event, target| {
@@ -347,73 +336,6 @@
                                 height: physical_size.height,
                             });
                             CHANNELS
-=======
-    event_loop.run(move |event, _, control_flow| {
-        *control_flow = ControlFlow::Poll;
-        match event {
-            Event::MainEventsCleared => window.request_redraw(),
-            Event::WindowEvent {
-                ref event,
-                window_id,
-            } if window_id == window.id() => {
-                match event {
-                    WindowEvent::CloseRequested => *control_flow = ControlFlow::Exit,
-                    WindowEvent::Resized(physical_size) => {
-                        wm.resize(wgpu_mc::WindowSize {
-                            width: physical_size.width,
-                            height: physical_size.height,
-                        });
-                        CHANNELS
-                            .0
-                            .send(RenderMessage::Resized(
-                                physical_size.width,
-                                physical_size.height,
-                            ))
-                            .unwrap();
-                    }
-                    WindowEvent::ScaleFactorChanged { new_inner_size, .. } => {
-                        wm.resize(wgpu_mc::WindowSize {
-                            width: new_inner_size.width,
-                            height: new_inner_size.height,
-                        });
-                    }
-                    WindowEvent::MouseInput {
-                        device_id: _,
-                        state,
-                        button,
-                        ..
-                    } => {
-                        CHANNELS
-                            .0
-                            .send(RenderMessage::MouseState(*state, *button))
-                            .unwrap();
-                    }
-                    WindowEvent::CursorMoved {
-                        device_id,
-                        position,
-                        modifiers,
-                    } => {
-                        CHANNELS
-                            .0
-                            .send(RenderMessage::CursorMove(position.x, position.y))
-                            .unwrap();
-                    }
-                    WindowEvent::ReceivedCharacter(c) => {
-                        CHANNELS
-                            .0
-                            .send(RenderMessage::CharTyped(*c, current_modifiers.bits()))
-                            .unwrap();
-                    }
-                    WindowEvent::KeyboardInput {
-                        device_id: _,
-                        input,
-                        is_synthetic: _,
-                    } => {
-                        // input.scancode
-                        match input.virtual_keycode {
-                            None => {}
-                            Some(keycode) => CHANNELS
->>>>>>> e61f8476
                                 .0
                                 .send(RenderMessage::Resized(
                                     physical_size.width,
@@ -495,7 +417,6 @@
                         .unwrap();
                 }
                 _ => {}
-<<<<<<< HEAD
             }
         })
         .unwrap();
@@ -647,26 +568,23 @@
     }
 
     mods
-=======
-            },
-            _ => {}
-        }
-    });
 }
 
 struct EntityRenderState {
     pub instance_buffer: Vec<u8>,
-    pub instance_count: u32
+    pub instance_count: u32,
 }
 
 #[derive(Copy, Clone, Hash, Eq, PartialEq)]
 pub enum MCTextureId {
     BLOCK_ATLAS,
-    LIGHTMAP
-}
-
-pub static ENTITY_INSTANCES: Lazy<Mutex<HashMap<String, BundledEntityInstances>>> = Lazy::new(|| Mutex::new(HashMap::new()));
-pub static MC_TEXTURES: Lazy<Mutex<HashMap<MCTextureId, Arc<BindableTexture>>>> = Lazy::new(|| Mutex::new(HashMap::new()));
+    LIGHTMAP,
+}
+
+pub static ENTITY_INSTANCES: Lazy<Mutex<HashMap<String, BundledEntityInstances>>> =
+    Lazy::new(|| Mutex::new(HashMap::new()));
+pub static MC_TEXTURES: Lazy<Mutex<HashMap<MCTextureId, Arc<BindableTexture>>>> =
+    Lazy::new(|| Mutex::new(HashMap::new()));
 
 #[jni_fn("dev.birb.wgpu.rust.WgpuNative")]
 pub fn clearEntities(_env: JNIEnv, _class: JClass) {
@@ -679,37 +597,50 @@
     let gl_texture = alloc_read.get(&(gl_id as u32)).unwrap();
 
     let mut mc_textures = MC_TEXTURES.lock();
-    mc_textures.insert(match texture {
-        0 => MCTextureId::BLOCK_ATLAS,
-        1 => MCTextureId::LIGHTMAP,
-        _ => unreachable!()
-    }, gl_texture.bindable_texture.as_ref().unwrap().clone());
+    mc_textures.insert(
+        match texture {
+            0 => MCTextureId::BLOCK_ATLAS,
+            1 => MCTextureId::LIGHTMAP,
+            _ => unreachable!(),
+        },
+        gl_texture.bindable_texture.as_ref().unwrap().clone(),
+    );
 }
 
 #[jni_fn("dev.birb.wgpu.rust.WgpuNative")]
-pub fn setEntityInstanceBuffer(env: JNIEnv, _class: JClass, entity_name: JString, mat4_array: jfloatArray, position: jint, overlay_array: jintArray, overlay_array_position: jint, instance_count: jint, texture_id: jint) -> jlong {
+pub fn setEntityInstanceBuffer(
+    mut env: JNIEnv,
+    _class: JClass,
+    entity_name: JString,
+    mat4_float_array: JFloatArray,
+    position: jint,
+    overlay_array: JIntArray,
+    overlay_array_position: jint,
+    instance_count: jint,
+    texture_id: jint,
+) -> jlong {
     let now = Instant::now();
 
-    let entity_name: String = env.get_string(entity_name).unwrap().into();
+    let entity_name: String = env.get_string(&entity_name).unwrap().into();
 
     if instance_count == 0 {
-        THREAD_POOL.spawn(move || { ENTITY_INSTANCES.lock().remove(&entity_name); });
+        THREAD_POOL.spawn(move || {
+            ENTITY_INSTANCES.lock().remove(&entity_name);
+        });
         return Instant::now().duration_since(now).as_nanos() as jlong;
     }
 
-    let mat4_array = env.get_float_array_elements(mat4_array, ReleaseMode::NoCopyBack).unwrap();
-    let overlay_array = env.get_int_array_elements(overlay_array, ReleaseMode::NoCopyBack).unwrap();
-
-    let transform_slice: &[u8] = bytemuck::cast_slice(unsafe {
-        slice::from_raw_parts(mat4_array.as_ptr(), mat4_array.size().unwrap() as usize)
-    });
-
-    let overlay_slice: &[u8] = bytemuck::cast_slice(unsafe {
-        slice::from_raw_parts(overlay_array.as_ptr(), overlay_array.size().unwrap() as usize)
-    });
-
-    let transforms = Vec::from(transform_slice);
-    let overlays = Vec::from(overlay_slice);
+    let mat4s_array = unsafe {
+        env.get_array_elements(&mat4_float_array, ReleaseMode::NoCopyBack)
+            .unwrap()
+    };
+    let mat4s: Vec<f32> = mat4s_array.iter().copied().collect();
+
+    let overlay_array = unsafe {
+        env.get_array_elements(&overlay_array, ReleaseMode::NoCopyBack)
+            .unwrap()
+    };
+    let overlay: Vec<i32> = overlay_array.iter().copied().collect();
 
     THREAD_POOL.spawn(move || {
         let wm = RENDERER.get().unwrap();
@@ -717,31 +648,33 @@
         let models = wm.mc.entity_models.read();
         let entity = models.get(&entity_name).unwrap();
 
-        let instance_vertices: Vec<InstanceVertex> = (0..instance_count as u32).map(|index| {
-            InstanceVertex {
+        let instance_vertices: Vec<InstanceVertex> = (0..instance_count as u32)
+            .map(|index| InstanceVertex {
                 entity_index: index,
                 uv_offset: [0, 0],
-            }
-        }).collect();
-
-        let instance_buffer = Arc::new(wm.wgpu_state.device.create_buffer_init(&BufferInitDescriptor {
-            label: None,
-            contents: bytemuck::cast_slice(&instance_vertices),
-            usage: BufferUsages::VERTEX,
-        }));
+            })
+            .collect();
+
+        let instance_buffer = Arc::new(wm.wgpu_state.device.create_buffer_init(
+            &BufferInitDescriptor {
+                label: None,
+                contents: bytemuck::cast_slice(&instance_vertices),
+                usage: BufferUsages::VERTEX,
+            },
+        ));
 
         let transform_ssbo = Arc::new(BindableBuffer::new(
             &wm,
-            &transforms,
+            bytemuck::cast_slice(&mat4s),
             BufferUsages::STORAGE,
-            "ssbo"
+            "ssbo",
         ));
 
         let overlay_ssbo = Arc::new(BindableBuffer::new(
             &wm,
-            &overlays,
+            bytemuck::cast_slice(&overlay),
             BufferUsages::STORAGE,
-            "ssbo"
+            "ssbo",
         ));
 
         let texture = {
@@ -749,28 +682,35 @@
 
             match gl_alloc.get(&(texture_id as u32)) {
                 None => return,
-                Some(GlTexture {bindable_texture: None, .. }) => return,
+                Some(GlTexture {
+                    bindable_texture: None,
+                    ..
+                }) => return,
                 _ => {}
             }
 
-            gl_alloc.get(&(texture_id as u32)).unwrap().bindable_texture.as_ref().unwrap().clone()
+            gl_alloc
+                .get(&(texture_id as u32))
+                .unwrap()
+                .bindable_texture
+                .as_ref()
+                .unwrap()
+                .clone()
         };
 
-        let mut bundled_entity_instances = BundledEntityInstances::new(entity.clone(), instance_count as u32, texture);
-
-        bundled_entity_instances.uploaded = Some(
-            UploadedEntityInstances {
-                transform_ssbo,
-                instance_vbo: instance_buffer,
-                overlay_ssbo,
-                count: instance_count as u32,
-            }
-        );
+        let mut bundled_entity_instances =
+            BundledEntityInstances::new(entity.clone(), instance_count as u32, texture);
+
+        bundled_entity_instances.uploaded = Some(UploadedEntityInstances {
+            transform_ssbo,
+            instance_vbo: instance_buffer,
+            overlay_ssbo,
+            count: instance_count as u32,
+        });
 
         let mut instances = ENTITY_INSTANCES.lock();
         instances.insert(entity_name, bundled_entity_instances);
     });
 
     return Instant::now().duration_since(now).as_nanos() as jlong;
->>>>>>> e61f8476
 }