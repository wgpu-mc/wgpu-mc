<<<<<<< HEAD
=======
use objc2::msg_send;
use objc2::rc::Retained;
>>>>>>> 6ae7c6a6
use raw_window_handle::{
    DisplayHandle, HandleError, HasDisplayHandle, HasWindowHandle, RawDisplayHandle,
    RawWindowHandle, WindowHandle,
};
<<<<<<< HEAD
use std::{ffi::c_void, ptr::NonNull};
=======
use std::ffi::c_void;
>>>>>>> 6ae7c6a6

pub struct LWJGLGLFWWindow {
    native_window: *mut c_void,
}

impl LWJGLGLFWWindow {
    pub unsafe fn new(native_window: *mut c_void) -> Self {
        Self { native_window }
    }
}

unsafe impl Send for LWJGLGLFWWindow {}
unsafe impl Sync for LWJGLGLFWWindow {}

impl HasWindowHandle for LWJGLGLFWWindow {
    fn window_handle(&self) -> Result<WindowHandle<'_>, HandleError> {
        Ok(unsafe { WindowHandle::borrow_raw(raw_window_handle(self.native_window)) })
    }
}

impl HasDisplayHandle for LWJGLGLFWWindow {
    fn display_handle(&'_ self) -> Result<DisplayHandle<'_>, HandleError> {
        Ok(unsafe { DisplayHandle::borrow_raw(raw_display_handle()) })
    }
}

//Credit to glfw crate for (some of) this

fn raw_window_handle(native_window: *mut c_void) -> RawWindowHandle {
    #[cfg(target_family = "windows")]
    {
        use raw_window_handle::Win32WindowHandle;
        let (hwnd, hinstance) = unsafe {
            let hinstance: isize = winapi::um::winuser::GetWindowLongPtrA(
                native_window as _,
                winapi::um::winuser::GWLP_HINSTANCE,
            );

            (native_window, hinstance)
        };
        let mut handle = Win32WindowHandle::new(NonZeroIsize::new(hwnd as isize).unwrap());
        handle.hinstance = NonZeroIsize::new(hinstance);
        RawWindowHandle::Win32(handle)
    }
    #[cfg(target_os = "linux")]
    {
        // TODO: minecraft's glfw doesn't create wayland windows, but using a native patched glfw
        // does not work either as it segfaults everywhere for some goddamn reason, so we are x11
        // only for now #sad
        use raw_window_handle::XlibWindowHandle;
        RawWindowHandle::Xlib(XlibWindowHandle::new(native_window as u64))
    }
    #[cfg(target_os = "macos")]
    {
<<<<<<< HEAD
        use objc2::msg_send;
        use objc2::rc::Retained;
=======
        use std::ptr::NonNull;

>>>>>>> 6ae7c6a6
        use objc2::runtime::NSObject;
        use raw_window_handle::AppKitWindowHandle;
        let ns_window = native_window as *mut NSObject;
        let ns_view: Option<Retained<NSObject>> = unsafe { msg_send![ns_window, contentView] };
        let ns_view = ns_view.expect("failed to access contentView on GLFW NSWindow");
        let ns_view: NonNull<NSObject> = NonNull::from(&*ns_view);
        let handle = AppKitWindowHandle::new(ns_view.cast());
        RawWindowHandle::AppKit(handle)
    }
}

fn raw_display_handle() -> RawDisplayHandle {
    #[cfg(target_family = "windows")]
    {
        use raw_window_handle::WindowsDisplayHandle;
        RawDisplayHandle::Windows(WindowsDisplayHandle::new())
    }
    #[cfg(target_os = "linux")]
    {
        use raw_window_handle::XlibDisplayHandle;
        use x11_dl::xlib;

        let xlib = xlib::Xlib::open().expect("Could not open Xlib");
        let display = NonNull::new(unsafe { (xlib.XOpenDisplay)(std::ptr::null()) as *mut c_void });
        let handle = XlibDisplayHandle::new(display, 0);
        RawDisplayHandle::Xlib(handle)
    }
    #[cfg(target_os = "macos")]
    {
        use raw_window_handle::AppKitDisplayHandle;
        RawDisplayHandle::AppKit(AppKitDisplayHandle::new())
    }
}<|MERGE_RESOLUTION|>--- conflicted
+++ resolved
@@ -1,17 +1,9 @@
-<<<<<<< HEAD
-=======
-use objc2::msg_send;
-use objc2::rc::Retained;
->>>>>>> 6ae7c6a6
-use raw_window_handle::{
-    DisplayHandle, HandleError, HasDisplayHandle, HasWindowHandle, RawDisplayHandle,
+
+use raw_window_handle::{DisplayHandle, HandleError, HasDisplayHandle, HasWindowHandle, RawDisplayHandle,
     RawWindowHandle, WindowHandle,
 };
-<<<<<<< HEAD
+
 use std::{ffi::c_void, ptr::NonNull};
-=======
-use std::ffi::c_void;
->>>>>>> 6ae7c6a6
 
 pub struct LWJGLGLFWWindow {
     native_window: *mut c_void,
@@ -66,13 +58,9 @@
     }
     #[cfg(target_os = "macos")]
     {
-<<<<<<< HEAD
         use objc2::msg_send;
         use objc2::rc::Retained;
-=======
-        use std::ptr::NonNull;
 
->>>>>>> 6ae7c6a6
         use objc2::runtime::NSObject;
         use raw_window_handle::AppKitWindowHandle;
         let ns_window = native_window as *mut NSObject;
