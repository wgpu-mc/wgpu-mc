use std::cmp::max;
use std::collections::HashMap;
use std::mem::align_of;
use std::ops::Range;
use std::sync::Arc;
use std::vec::Vec;

use arc_swap::ArcSwap;
use bytemuck::{Pod, Zeroable};
use cgmath::{Matrix4, SquareMatrix};
use once_cell::sync::Lazy;
use parking_lot::RwLock;

use wgpu_mc::render::graph::{
    bind_uniforms, set_push_constants, CustomResource, GeometryCallback, GeometryInfo,
    ResourceInternal, TextureResource,
};
use wgpu_mc::render::shaderpack::{Mat4, Mat4ValueOrMult};
use wgpu_mc::texture::{BindableTexture, TextureHandle};
use wgpu_mc::util::{BindableBuffer, WmArena};
use wgpu_mc::wgpu::{vertex_attr_array, Buffer, BufferUsages, IndexFormat};
use wgpu_mc::{wgpu, WmRenderer};

pub static GL_ALLOC: Lazy<RwLock<HashMap<u32, GlTexture>>> =
    Lazy::new(|| RwLock::new(HashMap::new()));
pub static GL_COMMANDS: Lazy<RwLock<(Vec<GLCommand>, Vec<GLCommand>)>> =
    Lazy::new(|| RwLock::new((Vec::new(), Vec::new())));

#[derive(Clone, Debug)]
pub enum GLCommand {
    SetMatrix(Matrix4<f32>),
    ClearColor([f32; 3]),
    UsePipeline(usize),
    SetVertexBuffer(Vec<u8>),
    SetIndexBuffer(Vec<u32>),
    DrawIndexed(u32),
    Draw(u32),
    AttachTexture(u32, i32),
}

#[derive(Debug)]
pub struct GlTexture {
    pub width: u16,
    pub height: u16,
    pub bindable_texture: Option<Arc<BindableTexture>>,
    pub pixels: Vec<u8>,
}

#[derive(Debug, Pod, Zeroable, Copy, Clone)]
#[repr(C)]
pub struct ElectrumVertex {
    pub pos: [f32; 4],
    pub uv: [f32; 2],
    pub color: [f32; 4],
    pub use_uv: u32,
}

impl ElectrumVertex {
    pub const VAO: [wgpu::VertexAttribute; 4] = vertex_attr_array![
        0 => Float32x4,
        1 => Float32x2,
        2 => Float32x4,
        3 => Uint32
    ];
}

impl ElectrumVertex {
    pub fn map_pos_col_float3(verts: &[[f32; 6]]) -> Vec<ElectrumVertex> {
        verts
            .iter()
            .map(|vert| {
                let mut vertex = ElectrumVertex::zeroed();

                vertex.pos[0..3].copy_from_slice(&vert[0..3]);
                vertex.pos[3] = 1.0;
                vertex.color[0..3].copy_from_slice(&vert[3..6]);
                vertex.color[3] = 1.0;

                vertex
            })
            .collect()
    }

    pub fn map_pos_uv(verts: &[[f32; 5]]) -> Vec<ElectrumVertex> {
        verts
            .iter()
            .map(|vert| {
                let mut vertex = ElectrumVertex::zeroed();

                vertex.pos[0..3].copy_from_slice(&vert[0..3]);
                vertex.pos[3] = 1.0;
                vertex.uv.copy_from_slice(&vert[3..5]);
                vertex.color = [1.0; 4];
                vertex.use_uv = 1;

                vertex
            })
            .collect()
    }

    pub fn map_pos_uv_color(verts: &[[f32; 6]]) -> Vec<ElectrumVertex> {
        verts
            .iter()
            .map(|vert| {
                let mut vertex = ElectrumVertex::zeroed();

                vertex.pos[0..3].copy_from_slice(&vert[0..3]);
                vertex.pos[3] = 1.0;
                vertex.uv.copy_from_slice(&vert[3..5]);

                let color: u32 = bytemuck::cast(vert[5]);
                let r = (color & 0xff) as f32 / 255.0;
                let g = ((color >> 8) & 0xff) as f32 / 255.0;
                let b = ((color >> 16) & 0xff) as f32 / 255.0;
                let a = ((color >> 24) & 0xff) as f32 / 255.0;

                vertex.color = [r, g, b, a];
                vertex.use_uv = 1;

                vertex
            })
            .collect()
    }

    pub fn map_pos_color_uint(verts: &[[f32; 4]]) -> Vec<ElectrumVertex> {
        verts
            .iter()
            .map(|vert| {
                let mut vertex = ElectrumVertex::zeroed();

                vertex.pos[0..3].copy_from_slice(&vert[0..3]);
                vertex.pos[3] = 1.0;

                let color: u32 = bytemuck::cast(vert[3]);
                let r = (color & 0xff) as f32 / 255.0;
                let g = ((color >> 8) & 0xff) as f32 / 255.0;
                let b = ((color >> 16) & 0xff) as f32 / 255.0;
                let a = ((color >> 24) & 0xff) as f32 / 255.0;

                vertex.color = [r, g, b, a];
                vertex.use_uv = 0;

                vertex
            })
            .collect()
    }

    pub fn map_pos_color_uv_light(verts: &[[u8; 28]]) -> Vec<ElectrumVertex> {
        verts
            .iter()
            .map(|vert| {
                let mut vertex = ElectrumVertex::zeroed();

                //Because of alignment issues we can't use bytemuck here
                vertex.pos[0] = f32::from_ne_bytes(vert[0..4].try_into().unwrap());
                vertex.pos[1] = f32::from_ne_bytes(vert[4..8].try_into().unwrap());
                vertex.pos[2] = f32::from_ne_bytes(vert[8..12].try_into().unwrap());
                vertex.pos[3] = 1.0;

                let color: u32 = u32::from_ne_bytes(vert[12..16].try_into().unwrap());
                let r = (color & 0xff) as f32 / 255.0;
                let g = ((color >> 8) & 0xff) as f32 / 255.0;
                let b = ((color >> 16) & 0xff) as f32 / 255.0;
                let a = ((color >> 24) & 0xff) as f32 / 255.0;

                vertex.color = [r, g, b, a];
                vertex.use_uv = 1;

                vertex.uv[0] = f32::from_ne_bytes(vert[16..20].try_into().unwrap());
                vertex.uv[1] = f32::from_ne_bytes(vert[20..24].try_into().unwrap());

                vertex
            })
            .collect()
    }
}

#[derive(Debug)]
struct Draw {
    vertex_buffer: Vec<u8>,
    count: u32,
    matrix: [[f32; 4]; 4],
    texture: Option<u32>,
    pipeline_state: PipelineState,
}

#[derive(Debug)]
struct IndexedDraw {
    vertex_buffer: Vec<u8>,
    index_buffer: Vec<u32>,
    count: u32,
    matrix: [[f32; 4]; 4],
    texture: Option<u32>,
    pipeline_state: PipelineState,
}

#[derive(Debug)]
enum DrawCall {
    Verts(Draw),
    Indexed(IndexedDraw),
}

#[derive(Debug)]
enum PipelineState {
    PositionColorUint,
    PositionUv,
    PositionColorF32,
    PositionUvColor,
    PositionColorUvLight,
}

fn augment_resources<'arena: 'resources, 'resources>(
    wm: &WmRenderer,
    resources: &'resources HashMap<String, CustomResource>,
    arena: &'arena WmArena<'arena>,
    texture: Arc<BindableTexture>,
    matrix: Mat4,
) -> &'arena HashMap<&'arena String, &'resources CustomResource> {
    arena.alloc(
        resources
            .iter()
            .chain([
                (
                    &*arena.alloc("wm_electrum_gl_texture".into()),
                    &*arena.alloc(CustomResource {
                        update: None,
                        data: Arc::new(ResourceInternal::Texture(
                            TextureResource::Bindable(Arc::new(ArcSwap::new(texture))),
                            false,
                        )),
                    }),
                ),
                (
                    &*arena.alloc("wm_electrum_mat4".into()),
                    &*arena.alloc(CustomResource {
                        update: None,
                        data: Arc::new(ResourceInternal::Mat4(
                            Mat4ValueOrMult::Value { value: matrix },
                            Arc::new(RwLock::new(matrix.into())),
                            Arc::new(BindableBuffer::new(
                                wm,
                                bytemuck::cast_slice(&matrix),
                                BufferUsages::UNIFORM,
                                "matrix",
                            )),
                        )),
                    }),
                ),
            ])
            .collect(),
    )
}

pub struct BufferPool {
    pub data: Vec<u8>,
}

impl BufferPool {
    pub fn allocate<T: Copy + Pod + Zeroable>(&mut self, data: &[T]) -> Range<u64> {
        let len = self.data.len() as u64;

        let align = max(align_of::<T>(), 4);
        let pad = align - (len as usize % align);
        self.data.extend(vec![0u8; pad]);

        let len = self.data.len() as u64;
        self.data.extend(bytemuck::cast_slice(data));

        len..self.data.len() as u64
    }
}

#[derive(Debug)]
pub struct ElectrumGeometry {
    pub blank: TextureHandle,
    pub pool: Arc<Buffer>,
    pub last_bytes: RwLock<Option<Vec<u8>>>,
}

impl GeometryCallback for ElectrumGeometry {
    fn render(&self, info: GeometryInfo) {
        let mut buffer_pool = BufferPool { data: Vec::new() };

        let (_, commands) = {
            GL_COMMANDS.read().clone() //Free the lock as soon as possible
        };

        let mut calls = vec![];

        let mut vertex_buffer = vec![];
        let mut index_buffer = vec![];
        let mut matrix = Matrix4::<f32>::identity();
        let mut texture = None;
        let mut pipeline_state = None;

        let textures_read = GL_ALLOC.read();

        for command in commands {
            match command {
                GLCommand::SetMatrix(new_matrix) => {
                    matrix = new_matrix;
                }
                GLCommand::ClearColor(color) => {
                    #[rustfmt::skip]
                    calls.push(DrawCall::Indexed(IndexedDraw {
                        vertex_buffer: Vec::from(
                            bytemuck::cast_slice(&[
                                -1.0, 1.0, 0.0, color[0], color[1], color[2],
                                1.0, 1.0, 0.0, color[0], color[1], color[2],
                                1.0, -1.0, 0.0, color[0], color[1], color[2],
                                -1.0, -1.0, 0.0, color[0], color[1], color[2]
                            ])
                        ),
                        index_buffer: vec![0,1,2,0,3,2],
                        count: 6,
                        matrix: Matrix4::<f32>::identity().into(),
                        texture: None,
                        pipeline_state: PipelineState::PositionColorF32,
                    }));
                }
                GLCommand::UsePipeline(pipeline) => {
                    pipeline_state = Some(match pipeline {
                        0 => PipelineState::PositionColorUint,
                        1 => PipelineState::PositionUv,
                        2 => PipelineState::PositionColorF32,
                        3 => PipelineState::PositionColorUvLight,
                        4 => PipelineState::PositionUvColor,
                        _ => unimplemented!(),
                    });
                }
                GLCommand::SetVertexBuffer(buffer) => {
                    vertex_buffer = buffer;
                }
                GLCommand::SetIndexBuffer(buffer) => {
                    index_buffer = buffer;
                }
                GLCommand::DrawIndexed(count) => {
                    calls.push(DrawCall::Indexed(IndexedDraw {
                        vertex_buffer: std::mem::take(&mut vertex_buffer),
                        index_buffer: std::mem::take(&mut index_buffer),
                        count,
                        matrix: matrix.into(),
                        texture: texture.take(),
                        pipeline_state: pipeline_state.take().unwrap(),
                    }));
                }
                GLCommand::Draw(count) => {
                    calls.push(DrawCall::Verts(Draw {
                        vertex_buffer: std::mem::take(&mut vertex_buffer),
                        count,
                        matrix: matrix.into(),
                        texture: texture.take(),
                        pipeline_state: pipeline_state.take().unwrap(),
                    }));
                }
                GLCommand::AttachTexture(index, id) => {
                    assert_eq!(index, 0);
                    texture = Some(id as u32);
                }
            }
        }

        //TODO: make gui rendering instanced to minimize draw calls by merging similar calls

        // let mut draws = HashMap::new();
        // let mut indexed_draws = HashMap::new();
        // let mut clears = HashMap::new();
        //
        // for call in calls {
        //     match call {
        //         DrawCall::Verts(draw) => {
        //             match draws.get_mut(&draw.texture) {
        //                 Some(assembled_draw) => {
        //                     assembled_draw.
        //                 },
        //                 None => {
        //                     draws.insert(draw.texture, draw);
        //                 }
        //             };
        //         }
        //         DrawCall::Indexed(_) => {}
        //         DrawCall::Clear(_) => {}
        //     }
        // }

        for call in calls {
            match call {
                DrawCall::Verts(draw) => {
                    let mut texture = self.blank.bindable_texture.load_full();

                    if let Some(texture_index) = draw.texture {
                        if let Some(gl_texture) = textures_read.get(&texture_index) {
                            texture = gl_texture.bindable_texture.as_ref().unwrap().clone();
                        }
                    }

<<<<<<< HEAD
                    let augmented_resources = augment_resources(
                        info.wm,
                        info.resources,
                        info.arena,
                        texture,
                        draw.matrix,
                    );

                    bind_uniforms(
                        info.config,
                        augmented_resources,
                        info.arena,
                        info.render_pass,
                        None,
                    );
                    set_push_constants(
                        info.config,
                        info.render_pass,
                        None,
                        info.surface_config,
                        info.chunk_offset,
                        0,
                    );
=======
                    let augmented_resources =
                        augment_resources(wm, &resources, arena, texture, draw.matrix);

                    bind_uniforms(config, augmented_resources, arena, render_pass, None);
                    set_push_constants(config, render_pass, None, surface_config, chunk_offset, None, None);
>>>>>>> e61f8476

                    let buffer_slice = buffer_pool.allocate(&draw.vertex_buffer);

                    info.render_pass.set_vertex_buffer(
                        0,
                        info.arena.alloc(self.pool.clone()).slice(buffer_slice),
                    );
                    info.render_pass.draw(0..draw.count, 0..1);
                }
                DrawCall::Indexed(draw) => {
                    let mut texture = self.blank.bindable_texture.load_full();

                    if let Some(texture_index) = draw.texture {
                        if let Some(gl_texture) = textures_read.get(&texture_index) {
                            texture = gl_texture.bindable_texture.as_ref().unwrap().clone();
                        }
                    }

<<<<<<< HEAD
                    let augmented_resources = augment_resources(
                        info.wm,
                        info.resources,
                        info.arena,
                        texture,
                        draw.matrix,
                    );

                    bind_uniforms(
                        info.config,
                        augmented_resources,
                        info.arena,
                        info.render_pass,
                        None,
                    );
                    set_push_constants(
                        info.config,
                        info.render_pass,
                        None,
                        info.surface_config,
                        info.chunk_offset,
                        0,
                    );
=======
                    let augmented_resources =
                        augment_resources(wm, &resources, arena, texture, draw.matrix);

                    bind_uniforms(config, augmented_resources, arena, render_pass, None);
                    set_push_constants(config, render_pass, None, surface_config, chunk_offset, None, None);
>>>>>>> e61f8476

                    let vertices = match draw.pipeline_state {
                        PipelineState::PositionColorUint => ElectrumVertex::map_pos_color_uint(
                            bytemuck::cast_slice(&draw.vertex_buffer),
                        ),
                        PipelineState::PositionUv => {
                            ElectrumVertex::map_pos_uv(bytemuck::cast_slice(&draw.vertex_buffer))
                        }
                        PipelineState::PositionColorF32 => ElectrumVertex::map_pos_col_float3(
                            bytemuck::cast_slice(&draw.vertex_buffer),
                        ),
                        PipelineState::PositionUvColor => ElectrumVertex::map_pos_uv_color(
                            bytemuck::cast_slice(&draw.vertex_buffer),
                        ),
                        PipelineState::PositionColorUvLight => {
                            ElectrumVertex::map_pos_color_uv_light(
                                bytemuck::try_cast_slice(&draw.vertex_buffer).unwrap(),
                            )
                        }
                    };

                    let vert_slice = buffer_pool.allocate(&vertices);

                    let index_slice = buffer_pool.allocate(&draw.index_buffer);

                    let pool_alloc = info.arena.alloc(self.pool.clone());

                    info.render_pass
                        .set_vertex_buffer(0, pool_alloc.slice(vert_slice));
                    info.render_pass
                        .set_index_buffer(pool_alloc.slice(index_slice), IndexFormat::Uint32);
                    info.render_pass.draw_indexed(0..draw.count, 0, 0..1);
                }
            }
        }

        match &*self.last_bytes.read() {
            None => {}
            Some(bytes) => {
                if bytes == &buffer_pool.data {
                    return;
                }
            }
        }

        info.wm
            .wgpu_state
            .queue
            .write_buffer(&self.pool, 0, &buffer_pool.data);

        *self.last_bytes.write() = Some(buffer_pool.data);
    }
}<|MERGE_RESOLUTION|>--- conflicted
+++ resolved
@@ -394,7 +394,6 @@
                         }
                     }
 
-<<<<<<< HEAD
                     let augmented_resources = augment_resources(
                         info.wm,
                         info.resources,
@@ -416,15 +415,9 @@
                         None,
                         info.surface_config,
                         info.chunk_offset,
-                        0,
-                    );
-=======
-                    let augmented_resources =
-                        augment_resources(wm, &resources, arena, texture, draw.matrix);
-
-                    bind_uniforms(config, augmented_resources, arena, render_pass, None);
-                    set_push_constants(config, render_pass, None, surface_config, chunk_offset, None, None);
->>>>>>> e61f8476
+                        None,
+                        None,
+                    );
 
                     let buffer_slice = buffer_pool.allocate(&draw.vertex_buffer);
 
@@ -443,7 +436,6 @@
                         }
                     }
 
-<<<<<<< HEAD
                     let augmented_resources = augment_resources(
                         info.wm,
                         info.resources,
@@ -465,15 +457,9 @@
                         None,
                         info.surface_config,
                         info.chunk_offset,
-                        0,
-                    );
-=======
-                    let augmented_resources =
-                        augment_resources(wm, &resources, arena, texture, draw.matrix);
-
-                    bind_uniforms(config, augmented_resources, arena, render_pass, None);
-                    set_push_constants(config, render_pass, None, surface_config, chunk_offset, None, None);
->>>>>>> e61f8476
+                        None,
+                        None,
+                    );
 
                     let vertices = match draw.pipeline_state {
                         PipelineState::PositionColorUint => ElectrumVertex::map_pos_color_uint(
