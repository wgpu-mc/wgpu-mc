version: "0.0.1"
support: wgsl
resources:
  mvp_mat4:
    type: mat4
    mult: [wm_mat4_projection]
  rename:
    type: texture_2d
pipelines:
  terrain:
    geometry: wm_geo_terrain
    depth: wm_framebuffer_depth
    output: [wm_framebuffer_texture]
    blending: premultiplied_alpha_blending
    push_constants:
      0: wm_pc_chunk_position
      12: wm_pc_framebuffer_size
    uniforms:
      0: mvp_mat4
      1: wm_texture_atlas_blocks
<<<<<<< HEAD
      2: rename
=======
      2: wm_ssbo_chunk_vertices
      3: wm_ssbo_chunk_indices
>>>>>>> 452d43fd
  electrum_gui:
    geometry: wm_geo_electrum_gui
    output: [wm_framebuffer_texture]
#    depth: wm_framebuffer_depth
    uniforms:
      0: wm_electrum_mat4
      1: wm_electrum_gl_texture<|MERGE_RESOLUTION|>--- conflicted
+++ resolved
@@ -18,12 +18,8 @@
     uniforms:
       0: mvp_mat4
       1: wm_texture_atlas_blocks
-<<<<<<< HEAD
-      2: rename
-=======
       2: wm_ssbo_chunk_vertices
       3: wm_ssbo_chunk_indices
->>>>>>> 452d43fd
   electrum_gui:
     geometry: wm_geo_electrum_gui
     output: [wm_framebuffer_texture]
