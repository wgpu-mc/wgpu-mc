version: "0.0.1"
support: wgsl
resources:
  mvp_mat4:
    type: mat4
    mult: [wm_mat4_projection, wm_mat4_view]
  shadow_depth:
    type: texture_depth
  shadow_col:
    type: texture_2d
  shadow_ortho_mat4:
    type: mat4
    value: [[1.0, 1.0, 1.0, 1.0], [1.0, 1.0, 1.0, 1.0], [1.0, 1.0, 1.0, 1.0], [1.0, 1.0, 1.0, 1.0]]
  rot:
    type: mat4
    mult: [wm_mat4_rotation]
pipelines:
#  shadow_terrain:
#    geometry: wm_geo_terrain
#    depth: shadow_depth
#    output: []
#    uniforms:
#      0: mvp_mat4
<<<<<<< HEAD
  quad:
    geometry: wm_geo_quad
    depth: wm_framebuffer_depth
    output: [wm_framebuffer_texture]
    pc:
      0: wm_pc_framebuffer_size
    uniforms:
      0: rot
  entity:
    geometry: wm_geo_entities
    depth: wm_framebuffer_depth
    output: [wm_framebuffer_texture]
    uniforms:
      0: mvp_mat4
      1: wm_ssbo_entity_part_transforms
      2: wm_texture_entities
=======
#  quad:
#    geometry: wm_geo_quad
#    depth: wm_framebuffer_depth
#    output: [wm_framebuffer_texture]
#    pc:
#      0: wm_pc_framebuffer_size
#    uniforms:
#      0: rot
  terrain:
    geometry: wm_geo_terrain
    depth: wm_framebuffer_depth
    output: [wm_framebuffer_texture]
    blending: premultiplied_alpha_blending
    push_constants:
      0: wm_pc_chunk_position
      12: wm_pc_framebuffer_size
    uniforms:
      0: mvp_mat4
      1: wm_texture_atlas_blocks
      2: wm_ssbo_chunk_vertices
      3: wm_ssbo_chunk_indices
>>>>>>> 452d43fd
<|MERGE_RESOLUTION|>--- conflicted
+++ resolved
@@ -21,7 +21,6 @@
 #    output: []
 #    uniforms:
 #      0: mvp_mat4
-<<<<<<< HEAD
   quad:
     geometry: wm_geo_quad
     depth: wm_framebuffer_depth
@@ -37,27 +36,4 @@
     uniforms:
       0: mvp_mat4
       1: wm_ssbo_entity_part_transforms
-      2: wm_texture_entities
-=======
-#  quad:
-#    geometry: wm_geo_quad
-#    depth: wm_framebuffer_depth
-#    output: [wm_framebuffer_texture]
-#    pc:
-#      0: wm_pc_framebuffer_size
-#    uniforms:
-#      0: rot
-  terrain:
-    geometry: wm_geo_terrain
-    depth: wm_framebuffer_depth
-    output: [wm_framebuffer_texture]
-    blending: premultiplied_alpha_blending
-    push_constants:
-      0: wm_pc_chunk_position
-      12: wm_pc_framebuffer_size
-    uniforms:
-      0: mvp_mat4
-      1: wm_texture_atlas_blocks
-      2: wm_ssbo_chunk_vertices
-      3: wm_ssbo_chunk_indices
->>>>>>> 452d43fd
+      2: wm_texture_entities