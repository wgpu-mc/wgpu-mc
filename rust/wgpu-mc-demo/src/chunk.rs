use std::fmt::Debug;
use std::sync::Arc;
use std::time::Instant;

use wgpu_mc::mc::block::{BlockstateKey, ChunkBlockState};
use wgpu_mc::mc::chunk::{BlockStateProvider, Chunk, LightLevel};
use wgpu_mc::mc::MinecraftState;
use wgpu_mc::minecraft_assets::schemas::blockstates::multipart::StateValue;

use wgpu_mc::render::pipeline::BLOCK_ATLAS;
use wgpu_mc::WmRenderer;

struct SimpleBlockstateProvider(Arc<MinecraftState>, BlockstateKey);

impl BlockStateProvider for SimpleBlockstateProvider {
    fn get_state(&self, x: i32, y: i16, z: i32) -> ChunkBlockState {
        if x == 0 && y == 0 && z == 0 {
        // if x == 0 && y == 0 && z == 0 {
            // ChunkBlockState::State(self.1)
            ChunkBlockState::State(self.1)
        } else {
            ChunkBlockState::Air
        }
    }

<<<<<<< HEAD
    fn get_light_level(&self, x: i32, y: i16, z: i32) -> LightLevel {
        LightLevel::from_sky_and_block(15, 15)
    }

    fn is_section_empty(&self, index: usize) -> bool {
=======
    fn is_section_empty(&self, _index: usize) -> bool {
>>>>>>> 452d43fd
        false
    }
}

impl Debug for SimpleBlockstateProvider {
    fn fmt(&self, f: &mut std::fmt::Formatter<'_>) -> std::fmt::Result {
        f.write_str("")
    }
}

pub fn make_chunks(wm: &WmRenderer) -> Chunk {
    let bm = wm.mc.block_manager.read();
    let atlas = wm
        .mc
        .texture_manager
        .atlases
        .load()
        .get(BLOCK_ATLAS)
        .unwrap()
        .load();

    let (index, _, block) = bm.blocks.get_full("minecraft:furnace").unwrap();

    let (_, augment) = block
        .get_model_by_key(
            [("facing", &StateValue::String("north".into())), ("lit", &StateValue::Bool(true))],
            &*wm.mc.resource_provider,
            &atlas,
        )
        .unwrap();

    let provider = SimpleBlockstateProvider(
        wm.mc.clone(),
        BlockstateKey {
            block: index as u16,
            augment,
        },
    );

    let chunk = Chunk::new([0, 0]);
    let time = Instant::now();

    let pipelines = wm.pipelines.load();
    let layers = pipelines.chunk_layers.load();

    chunk.bake_chunk(wm, &layers, &bm, &provider);

    println!(
        "Built 1 chunk in {} microseconds",
        Instant::now().duration_since(time).as_micros()
    );

    chunk
}<|MERGE_RESOLUTION|>--- conflicted
+++ resolved
@@ -23,15 +23,11 @@
         }
     }
 
-<<<<<<< HEAD
     fn get_light_level(&self, x: i32, y: i16, z: i32) -> LightLevel {
         LightLevel::from_sky_and_block(15, 15)
     }
 
-    fn is_section_empty(&self, index: usize) -> bool {
-=======
     fn is_section_empty(&self, _index: usize) -> bool {
->>>>>>> 452d43fd
         false
     }
 }
