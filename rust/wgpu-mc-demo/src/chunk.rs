--- conflicted
+++ resolved
@@ -8,12 +8,7 @@
 use wgpu_mc::minecraft_assets::schemas::blockstates::multipart::StateValue;
 use wgpu_mc::render::pipeline::BLOCK_ATLAS;
 use wgpu_mc::WmRenderer;
-<<<<<<< HEAD
-use crate::TerrainLayer;
-
-=======
 use glam::IVec3;
->>>>>>> 7d4c13bf
 struct SimpleBlockstateProvider(Arc<MinecraftState>, BlockstateKey);
 
 impl BlockStateProvider for SimpleBlockstateProvider {
@@ -33,9 +28,6 @@
         false
     }
 
-    fn get_pos(&self) -> IVec3 {
-        todo!()
-    }
 }
 
 impl Debug for SimpleBlockstateProvider {
@@ -77,10 +69,10 @@
         },
     );
 
-    let mut chunk = Section::new();
+    let mut chunk = Section::new([0,0,0].into());
     let time = Instant::now();
 
-    chunk.bake_chunk(wm, &[Box::new(TerrainLayer)], &bm, &provider);
+    chunk.bake_chunk(wm, &bm, &provider);
 
     println!(
         "Built 1 chunk in {} microseconds",
