--- conflicted
+++ resolved
@@ -31,12 +31,9 @@
 fs_extra = "1.1"
 glob = "0.3"
 reqwest = { version = "0.11.1", features = ["blocking"] }
-<<<<<<< HEAD
-zip = "0.6.3"
-=======
 zip = "0.6.3"
 serde_json = "1.0"
 serde = {version = "1.0", features = ["derive"]}
+
 [profile.release]
-debug = true
->>>>>>> e61f8476
+debug = true