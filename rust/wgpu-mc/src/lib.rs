--- conflicted
+++ resolved
@@ -50,15 +50,11 @@
 use parking_lot::{Mutex, RwLock};
 use raw_window_handle::{HasRawDisplayHandle, HasRawWindowHandle};
 pub use wgpu;
-<<<<<<< HEAD
-use wgpu::{BindGroupDescriptor, BindGroupEntry, Buffer, BufferDescriptor, Extent3d, PresentMode};
 use wgpu::util::StagingBelt;
-=======
 use wgpu::{
-    BindGroupDescriptor, BindGroupEntry, BufferDescriptor, Extent3d, PresentMode,
+    BindGroupDescriptor, BindGroupEntry, Buffer, BufferDescriptor, Extent3d, PresentMode,
     SurfaceConfiguration,
 };
->>>>>>> 8f7ec50d
 
 use crate::mc::resource::ResourceProvider;
 use crate::mc::MinecraftState;
@@ -95,7 +91,7 @@
     pub chunk_update_queue: Arc<Mutex<Vec<(Arc<Buffer>, Vec<u8>)>>>,
     pub chunk_staging_belt: Arc<Mutex<StagingBelt>>,
     #[cfg(feature = "tracing")]
-    pub puffin_http: Arc<puffin_http::Server>
+    pub puffin_http: Arc<puffin_http::Server>,
 }
 
 #[derive(Copy, Clone)]
@@ -372,14 +368,21 @@
             return;
         }
 
-        let mut encoder = self.wgpu_state.device.create_command_encoder(&wgpu::CommandEncoderDescriptor {
-            label: None,
-        });
+        let mut encoder = self
+            .wgpu_state
+            .device
+            .create_command_encoder(&wgpu::CommandEncoderDescriptor { label: None });
 
         let mut staging_belt = self.chunk_staging_belt.lock();
 
         updates.into_iter().for_each(|(queue, data)| {
-            let mut view = staging_belt.write_buffer(&mut encoder, &queue, 0, NonZeroU64::new(data.len() as u64).unwrap(), &self.wgpu_state.device);
+            let mut view = staging_belt.write_buffer(
+                &mut encoder,
+                &queue,
+                0,
+                NonZeroU64::new(data.len() as u64).unwrap(),
+                &self.wgpu_state.device,
+            );
             view.copy_from_slice(&data);
         });
 
