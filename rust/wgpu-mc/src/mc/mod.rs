//! Rust implementations of minecraft concepts that are important to us.

use std::collections::HashMap;
use std::ops::Deref;
use std::sync::{Arc, Mutex};

use arc_swap::ArcSwap;
use glam::IVec2;
use guillotiere::euclid::default;
use indexmap::map::IndexMap;
use minecraft_assets::schemas;
use parking_lot::RwLock;

use crate::mc::chunk::ChunkStore;
use crate::mc::entity::{BundledEntityInstances, Entity};
use crate::mc::resource::ResourceProvider;
use crate::render::atlas::{Atlas, TextureManager};
use crate::render::pipeline::BLOCK_ATLAS;
use crate::texture::BindableTexture;
use crate::{WgpuState, WmRenderer};

use self::block::ModelMesh;
use self::resource::ResourcePath;

pub mod block;
pub mod chunk;
pub mod entity;
pub mod resource;

/// Take in a block name (not a [ResourcePath]!) and optionally a variant state key, e.g. "facing=north" and format it some way
/// for example, `minecraft:anvil[facing=north]` or `Block{minecraft:anvil}[facing=north]`
pub type BlockVariantFormatter = dyn Fn(&str, Option<&str>) -> String;

pub struct BlockManager {
    /// This maps block state keys to either a [VariantMesh] or a [Multipart] struct. How the keys are formatted
    /// is defined by the user of wgpu-mc. For example `Block{minecraft:anvil}[facing=west]` or `minecraft:anvil#facing=west`
    pub blocks: IndexMap<String, Block>,
}

#[derive(Debug)]
pub enum Block {
    Multipart(Multipart),
    Variants(IndexMap<String, Vec<Arc<ModelMesh>>>),
}

impl Block {
    pub fn get_model(&self, key: u16, _seed: u8) -> Arc<ModelMesh> {
        match &self {
            Block::Multipart(multipart) => multipart
                .keys
                .read()
                .get_index(key as usize)
                .unwrap()
                .1
                .clone(),
            //TODO, random variant selection through weight and seed
            Block::Variants(variants) => variants.get_index(key as usize).unwrap().1[0].clone(),
        }
    }

    pub fn get_model_by_key<'a>(
        &self,
        key: impl IntoIterator<Item = (&'a str, &'a schemas::blockstates::multipart::StateValue)>
            + Clone,
        resource_provider: &dyn ResourceProvider,
        block_atlas: &Atlas,
        //TODO use this
        _seed: u8,
    ) -> Option<(Arc<ModelMesh>, u16)> {
        let key_string = key
            .clone()
            .into_iter()
            .map(|(key, value)| {
                format!(
                    "{}={}",
                    key,
                    match value {
                        schemas::blockstates::multipart::StateValue::Bool(bool) =>
                            if *bool {
                                "true"
                            } else {
                                "false"
                            },
                        schemas::blockstates::multipart::StateValue::String(string) => string,
                    }
                )
            })
            .collect::<Vec<String>>()
            .join(",");

        match &self {
            Block::Multipart(multipart) => {
                {
                    if let Some(full) = multipart.keys.read().get_full(&key_string) {
                        return Some((full.2.clone(), full.0 as u16));
                    }
                }

                let mesh = multipart.generate_mesh(key, resource_provider, block_atlas);

                let mut multipart_write = multipart.keys.write();
                multipart_write.insert(key_string, mesh.clone());

                Some((mesh, multipart_write.len() as u16 - 1))
            }
            Block::Variants(variants) => {
                let full = variants.get_full(&key_string)?;
                Some((full.2[0].clone(), full.0 as u16))
            }
        }
    }
}

#[derive(Debug)]
pub struct Multipart {
    pub cases: Vec<schemas::blockstates::multipart::Case>,
    pub keys: RwLock<IndexMap<String, Arc<ModelMesh>>>,
}

impl Multipart {
    pub fn generate_mesh<'a>(
        &self,
        key: impl IntoIterator<Item = (&'a str, &'a schemas::blockstates::multipart::StateValue)>
            + Clone,
        resource_provider: &dyn ResourceProvider,
        block_atlas: &Atlas,
    ) -> Arc<ModelMesh> {
        let apply_variants = self.cases.iter().filter_map(|case| {
            if case.applies(key.clone()) {
                Some(case.apply.models())
            } else {
                None
            }
        });

        let mesh = ModelMesh::bake(
            apply_variants.into_iter().flatten(),
            resource_provider,
            block_atlas,
        )
        .unwrap();

        Arc::new(mesh)
    }
}

pub enum MultipartOrMesh {
    Multipart(Arc<Multipart>),
    Mesh(Arc<ModelMesh>),
}

/// Multipart models are generated dynamically as they can be too complex
pub struct BlockInstance {
    pub render_settings: block::RenderSettings,
    pub block: MultipartOrMesh,
}

#[derive(Default, Clone)]
pub struct SkyState {
    pub color: [u8; 3],
    pub angle: f32,
    pub brightness: f32,
    pub star_shimmer: f32,
    pub moon_phase: i32
}

#[derive(Default, Clone)]
pub struct RenderEffectsData {
    pub fog_start: f32,
    pub fog_end: f32,
    pub fog_shape: f32,
    pub fog_color: [f32; 4],
    pub color_modulator: [f32; 4],
    pub dimension_fog_color: [f32; 4],
}

pub struct Scene {
    pub chunk_store: ChunkStore,
    pub entity_instances: HashMap<String, BundledEntityInstances>,
    pub sky_state: SkyState,

    pub stars_index_buffer: Option<wgpu::Buffer>,
    pub stars_vertex_buffer: Option<wgpu::Buffer>,
    pub stars_length: u32,
    pub render_effects: RenderEffectsData,
    
    pub depth_texture: wgpu::Texture
}

impl Scene {

    pub fn new(wm: &WmRenderer, framebuffer_size: wgpu::Extent3d) -> Self {
        Self {
            chunk_store: ChunkStore::new(),
            entity_instances: Default::default(),
            sky_state: Default::default(),
            stars_index_buffer: None,
            stars_vertex_buffer: None,
            stars_length: 0,
            render_effects: Default::default(),
            depth_texture: wm.wgpu_state.device.create_texture(&wgpu::TextureDescriptor {
                label: None,
                size: framebuffer_size,
                mip_level_count: 1,
                sample_count: 1,
                dimension: wgpu::TextureDimension::D2,
                format: wgpu::TextureFormat::Depth32Float,
                usage: wgpu::TextureUsages::RENDER_ATTACHMENT,
                view_formats: &[],
            }),
        }
    }

}

/// Minecraft-specific state and data structures go in here
pub struct MinecraftState {
    pub block_manager: RwLock<BlockManager>,

    pub chunk_store: ChunkStore,
    pub chunk_offset:Mutex<IVec2>,
    pub entity_models: RwLock<HashMap<String, Arc<Entity>>>,

    pub resource_provider: Arc<dyn ResourceProvider>,
    pub texture_manager: TextureManager,

    pub animated_block_buffer: ArcSwap<Option<wgpu::Buffer>>,
    pub animated_block_bind_group: ArcSwap<Option<wgpu::BindGroup>>,
}

impl MinecraftState {
    #[must_use]
    pub fn new(wgpu_state: &WgpuState, resource_provider: Arc<dyn ResourceProvider>) -> Self {
        MinecraftState {
<<<<<<< HEAD
            chunk_store: ChunkStore::new(),
=======
            sky_data: ArcSwap::new(Arc::new(SkyData::default())),
            stars_index_buffer: RwLock::new(None),
            stars_vertex_buffer: RwLock::new(None),
            stars_length: RwLock::new(0),
            render_effects: ArcSwap::new(Arc::new(RenderEffectsData::default())),

            chunk_store: ChunkStore::new(),
            chunk_offset: Mutex::new(IVec2::new(0,0)),
>>>>>>> 7d4c13bf
            entity_models: RwLock::new(HashMap::new()),

            texture_manager: TextureManager::new(wgpu_state),

            block_manager: RwLock::new(BlockManager {
                blocks: IndexMap::new(),
            }),

            resource_provider,

            animated_block_buffer: ArcSwap::new(Arc::new(None)),
            animated_block_bind_group: ArcSwap::new(Arc::new(None)),
        }
    }

    /// Bake blocks from their blockstates
    ///
    /// # Example
    ///
    ///```ignore
    /// # use wgpu_mc::mc::MinecraftState;
    /// # use wgpu_mc::mc::resource::ResourcePath;
    /// # use wgpu_mc::WmRenderer;
    ///
    /// # let minecraft_state: MinecraftState;
    /// # let wm: WmRenderer;
    ///
    /// minecraft_state.bake_blocks(
    ///     &wm,
    ///     [("minecraft:anvil", &ResourcePath("minecraft:blockstates/anvil.json".into()))]
    /// );
    /// ```
    pub fn bake_blocks<'a>(
        &self,
        wm: &WmRenderer,
        block_states: impl IntoIterator<Item = (impl AsRef<str>, &'a ResourcePath)>,
    ) {
        puffin::profile_function!();

        let mut block_manager = self.block_manager.write();
        let block_atlas = self
            .texture_manager
            .atlases
            .load()
            .get(BLOCK_ATLAS)
            .unwrap()
            .load();

        //Figure out which block models there are
        block_states
            .into_iter()
            .for_each(|(block_name, block_state)| {
                let blockstates: schemas::BlockStates =
                    serde_json::from_str(&self.resource_provider.get_string(block_state).unwrap())
                        .unwrap();

                let block = match &blockstates {
                    schemas::BlockStates::Variants { variants } => {
                        let meshes: IndexMap<String, Vec<Arc<ModelMesh>>> = variants
                            .iter()
                            .map(|(variant_id, variant)| {
                                (
                                    variant_id.clone(),
                                    variant
                                        .models()
                                        .iter()
                                        .map(|variation| {
                                            Arc::new(
                                                ModelMesh::bake(
                                                    std::slice::from_ref(variation),
                                                    &*self.resource_provider,
                                                    &block_atlas,
                                                )
                                                .unwrap(),
                                            )
                                        })
                                        .collect::<Vec<Arc<ModelMesh>>>(),
                                )
                            })
                            .collect();

                        Block::Variants(meshes)
                    }
                    schemas::BlockStates::Multipart { cases } => Block::Multipart(Multipart {
                        cases: cases.clone(),
                        keys: RwLock::new(IndexMap::new()),
                    }),
                };

                block_manager
                    .blocks
                    .insert(String::from(block_name.as_ref()), block);
            });

        block_atlas.upload(wm);
    }
}<|MERGE_RESOLUTION|>--- conflicted
+++ resolved
@@ -5,13 +5,14 @@
 use std::sync::{Arc, Mutex};
 
 use arc_swap::ArcSwap;
-use glam::IVec2;
+use dashmap::DashMap;
+use glam::{IVec2, IVec3};
 use guillotiere::euclid::default;
 use indexmap::map::IndexMap;
 use minecraft_assets::schemas;
 use parking_lot::RwLock;
 
-use crate::mc::chunk::ChunkStore;
+use crate::mc::chunk::Section;
 use crate::mc::entity::{BundledEntityInstances, Entity};
 use crate::mc::resource::ResourceProvider;
 use crate::render::atlas::{Atlas, TextureManager};
@@ -175,7 +176,7 @@
 }
 
 pub struct Scene {
-    pub chunk_store: ChunkStore,
+    pub chunk_sections: DashMap<IVec3,Section>,
     pub entity_instances: HashMap<String, BundledEntityInstances>,
     pub sky_state: SkyState,
 
@@ -191,7 +192,7 @@
 
     pub fn new(wm: &WmRenderer, framebuffer_size: wgpu::Extent3d) -> Self {
         Self {
-            chunk_store: ChunkStore::new(),
+            chunk_sections: DashMap::new(),
             entity_instances: Default::default(),
             sky_state: Default::default(),
             stars_index_buffer: None,
@@ -217,8 +218,6 @@
 pub struct MinecraftState {
     pub block_manager: RwLock<BlockManager>,
 
-    pub chunk_store: ChunkStore,
-    pub chunk_offset:Mutex<IVec2>,
     pub entity_models: RwLock<HashMap<String, Arc<Entity>>>,
 
     pub resource_provider: Arc<dyn ResourceProvider>,
@@ -232,18 +231,6 @@
     #[must_use]
     pub fn new(wgpu_state: &WgpuState, resource_provider: Arc<dyn ResourceProvider>) -> Self {
         MinecraftState {
-<<<<<<< HEAD
-            chunk_store: ChunkStore::new(),
-=======
-            sky_data: ArcSwap::new(Arc::new(SkyData::default())),
-            stars_index_buffer: RwLock::new(None),
-            stars_vertex_buffer: RwLock::new(None),
-            stars_length: RwLock::new(0),
-            render_effects: ArcSwap::new(Arc::new(RenderEffectsData::default())),
-
-            chunk_store: ChunkStore::new(),
-            chunk_offset: Mutex::new(IVec2::new(0,0)),
->>>>>>> 7d4c13bf
             entity_models: RwLock::new(HashMap::new()),
 
             texture_manager: TextureManager::new(wgpu_state),
@@ -251,11 +238,10 @@
             block_manager: RwLock::new(BlockManager {
                 blocks: IndexMap::new(),
             }),
-
             resource_provider,
 
             animated_block_buffer: ArcSwap::new(Arc::new(None)),
-            animated_block_bind_group: ArcSwap::new(Arc::new(None)),
+            animated_block_bind_group: ArcSwap::new(Arc::new(None))
         }
     }
 
