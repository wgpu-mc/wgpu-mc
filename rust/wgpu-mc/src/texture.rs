--- conflicted
+++ resolved
@@ -8,11 +8,7 @@
 use crate::{render::pipeline::WmPipelines, WgpuState};
 
 pub type TextureId = u32;
-<<<<<<< HEAD
-pub type UV = [[f32; 2]; 2];
-=======
 pub type UV = ((u16, u16), (u16, u16));
->>>>>>> 452d43fd
 
 /// Representation of a texture that has been uploaded to wgpu along with the corresponding view
 /// and sampler
