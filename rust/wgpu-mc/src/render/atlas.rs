--- conflicted
+++ resolved
@@ -216,18 +216,6 @@
 
         map.insert(
             path.clone(),
-<<<<<<< HEAD
-            [
-                [
-                    allocation.rectangle.min.x as f32,
-                    allocation.rectangle.min.y as f32,
-                ],
-                [
-                    allocation.rectangle.max.x as f32,
-                    allocation.rectangle.max.y as f32,
-                ],
-            ],
-=======
             (
                 (
                     allocation.rectangle.min.x as u16,
@@ -238,7 +226,6 @@
                     allocation.rectangle.max.y as u16,
                 ),
             ),
->>>>>>> 452d43fd
         );
     }
 
