--- conflicted
+++ resolved
@@ -1,38 +1,13 @@
 use std::collections::HashMap;
 use std::mem;
 use std::sync::Arc;
-<<<<<<< HEAD
+use glam::{IVec2, IVec3};
 use treeculler::Vec3;
 
 use wgpu::{Color, IndexFormat, LoadOp, Operations, RenderPassColorAttachment, RenderPassDepthStencilAttachment, RenderPassDescriptor, SamplerBindingType, StoreOp};
-use crate::mc::chunk::{Chunk, ChunkBuffers, ChunkPos, RenderLayer, SECTIONS_PER_CHUNK};
+use crate::mc::chunk::{ChunkBuffers, RenderLayer, Section, SECTIONS_PER_CHUNK};
 
 use crate::mc::entity::InstanceVertex;
-=======
-use std::sync::atomic::Ordering;
-
-use arc_swap::access::Access;
-use arc_swap::{ArcSwap, ArcSwapAny};
-use cgmath::{Matrix3, Matrix4, SquareMatrix};
-use dashmap::Map;
-use dashmap::mapref::multiple::RefMulti;
-use glam::{ivec3, vec3, IVec3, IVec2,Vec3};
-use parking_lot::RwLock;
-use serde::de::IntoDeserializer;
-use treeculler::{BVol, Frustum,AABB};
-use wgpu::util::{BufferInitDescriptor, DeviceExt};
-use wgpu::{
-    BlendComponent, BlendFactor, BlendOperation, BufferUsages, Color, ColorTargetState,
-    CommandEncoderDescriptor, DepthStencilState, Face, FragmentState, FrontFace, IndexFormat,
-    LoadOp, Operations, PipelineLayoutDescriptor, PolygonMode, PrimitiveState, PrimitiveTopology,
-    PushConstantRange, RenderPass, RenderPassColorAttachment, RenderPassDepthStencilAttachment,
-    RenderPassDescriptor, RenderPipeline, RenderPipelineDescriptor, ShaderStages, StoreOp,
-    SurfaceConfiguration, TextureFormat, VertexBufferLayout, VertexState,
-};
-
-use crate::mc::chunk::{Section, ChunkBuffers, CHUNK_SECTION_HEIGHT, SECTIONS_PER_CHUNK};
-use crate::mc::entity::{BundledEntityInstances, InstanceVertex};
->>>>>>> 7d4c13bf
 use crate::mc::resource::ResourcePath;
 use crate::mc::{MinecraftState, Scene};
 use crate::render::entity::EntityVertex;
@@ -44,26 +19,11 @@
 use crate::util::WmArena;
 use crate::WmRenderer;
 
-<<<<<<< HEAD
 pub enum ResourceBacking {
     BufferBacked(Arc<wgpu::Buffer>, wgpu::BufferBindingType),
     BufferArray(Vec<Arc<wgpu::Buffer>>),
     Texture2D(Arc<TextureAndView>),
     Sampler(Arc<wgpu::Sampler>)
-=======
-use super::atlas::Atlas;
-use super::sky::{SkyVertex, SunMoonVertex};
-
-pub struct GeometryInfo<'pass, 'resource: 'pass, 'renderer> {
-    pub wm: &'renderer WmRenderer,
-    pub render_pass: &'renderer mut RenderPass<'pass>,
-    pub graph: &'pass ShaderGraph,
-    pub config: &'renderer PipelineConfig,
-    pub resources: &'resource HashMap<String, CustomResource>,
-    pub arena: &'resource WmArena<'resource>,
-    pub surface_config: &'renderer SurfaceConfiguration,
-    pub chunk_offset: IVec2,
->>>>>>> 7d4c13bf
 }
 
 impl ResourceBacking {
@@ -265,6 +225,7 @@
                 vertex: wgpu::VertexState {
                     module: &shader.module,
                     entry_point: "vert",
+                    compilation_options: Default::default(),
                     buffers: match &vertex_buffer {
                         None => &[],
                         Some(buffer_layout) => buffer_layout
@@ -292,6 +253,7 @@
                 fragment: Some(wgpu::FragmentState {
                     module: &shader.module,
                     entry_point: "frag",
+                    compilation_options: Default::default(),
                     targets: &pipeline_config
                         .output
                         .iter()
@@ -363,7 +325,7 @@
         graph
     }
 
-    pub fn render(&self, wm: &WmRenderer, scene: &Scene, layers: &[&dyn RenderLayer], render_target: &wgpu::TextureView, clear_color: [u8; 3]) {
+    pub fn render(&self, wm: &WmRenderer, scene: &Scene, render_target: &wgpu::TextureView, clear_color: [u8; 3]) {
 
         let arena = WmArena::new(4096);
 
@@ -373,36 +335,8 @@
 
         let mut should_clear_depth = true;
 
-<<<<<<< HEAD
         for (pipeline_name, bound_pipeline) in &self.pipelines {
-
             let pipeline_config = self.config.pipelines.pipelines.get(pipeline_name).unwrap();
-=======
-        let chunk_offset = wm.mc.chunk_offset.lock().unwrap();
-        
-        let projection_matrix = self
-            .resources
-            .get("wm_mat4_projection")
-            .unwrap()
-            .get_mat4()
-            .unwrap();
-        let view_matrix = self
-            .resources
-            .get("wm_mat4_terrain_transformation")
-            .unwrap()
-            .get_mat4()
-            .unwrap();
-        let model_matrix = self
-            .resources
-            .get("wm_mat4_model")
-            .unwrap()
-            .get_mat4()
-            .unwrap();
-
-        let frustum = Frustum::from_modelview_projection((projection_matrix * view_matrix).into());
-        for (name, config) in (&self.pack.pipelines.pipelines).into_iter() {
-            puffin::profile_scope!("render pipeline", name);
->>>>>>> 7d4c13bf
 
             let mut render_pass = encoder.begin_render_pass(&RenderPassDescriptor {
                 label: None,
@@ -475,404 +409,63 @@
                 }),
             });
 
-<<<<<<< HEAD
             match &pipeline_config.geometry[..] {
                 "@geo_terrain" => {
-
-                    for chunk_arcswap in scene.chunk_store.chunks.iter() {
-                        let chunk_guard = chunk_arcswap.load();
-
-                        let chunk = match &**chunk_guard {
+                    for section in scene.chunk_sections.iter() {
+                        let section = arena.alloc(section);
+
+                        let pos = section.key();
+
+                        let buffers = match &section.buffers {
                             None => continue,
-                            Some(chunk) => chunk
+                            Some(buffers) => buffers
                         };
 
-                        let sections = chunk.sections.read();
-
-                        for section_index in 0..SECTIONS_PER_CHUNK {
-
-                            render_pass.set_pipeline(&bound_pipeline.pipeline);
-
-                            for (index, bind_group) in bound_pipeline.bind_groups.iter() {
-                                match bind_group {
-                                    WmBindGroup::Resource(name) => {
-                                        match &name[..] {
-                                            "@bg_chunk_ssbos" => {
-
-                                                #[cfg(not(feature = "vbo-fallback"))]
-                                                {
-                                                    let buffers = arena.alloc(chunk.buffers.load());
-
-                                                    let buffers = match &***buffers {
-                                                        None => continue,
-                                                        Some(buffers) => buffers
-                                                    };
-
-                                                    render_pass.set_bind_group(*index, &buffers.bind_group, &[]);
-                                                }
-
-                                                #[cfg(feature = "vbo-fallback")]
-                                                {
-                                                    panic!("SSBOs are not supported on WebGL")
-                                                }
-
-                                            },
-                                            _ => unimplemented!()
-                                        };
-                                    }
-                                    WmBindGroup::Custom(bind_group) => {
-                                        render_pass.set_bind_group(*index, bind_group, &[]);
+                        render_pass.set_pipeline(&bound_pipeline.pipeline);
+
+                        for (index, bind_group) in bound_pipeline.bind_groups.iter() {
+                            match bind_group {
+                                WmBindGroup::Resource(name) => {
+                                    match &name[..] {
+                                        "@bg_chunk_ssbos" => {
+                                            #[cfg(not(feature = "vbo-fallback"))]
+                                            if let Some(ref buffers) = section.buffers {
+                                                render_pass.set_bind_group(*index, &buffers.bind_group, &[]);
+                                            }
+
+                                            #[cfg(feature = "vbo-fallback")]
+                                            {
+                                                panic!("SSBOs are not supported on WebGL")
+                                            }
+                                        },
+                                        _ => unimplemented!()
                                     }
                                 }
+                                WmBindGroup::Custom(bind_group) => {
+                                    render_pass.set_bind_group(*index, bind_group, &[]);
+                                }
                             }
-
+                        }
+
+                        if let Some(solid) = section.layers.get(&RenderLayer::Solid) {
                             #[cfg(not(feature = "vbo-fallback"))]
                             {
-                                let range = sections[0][section_index].clone();
-                                println!("draw");
-                                render_pass.draw(range, 0..1);
+                                render_pass.draw(solid.clone(), 0..1);
                             }
 
-                            // #[cfg(feature = "vbo-fallback")]
-                            {
-                                let buffers = arena.alloc(chunk.buffers.load());
-
-                                let buffers = match &***buffers {
-                                    None => continue,
-                                    Some(buffers) => buffers
-                                };
-
-                                let range = sections[0][section_index].clone();
+                            #[cfg(feature = "vbo-fallback")]
+                            if let Some(ref buffers) = section.buffers {
                                 render_pass.set_vertex_buffer(0, buffers.vertex_buffer.slice(..));
                                 render_pass.set_index_buffer(buffers.index_buffer.slice(..), IndexFormat::Uint32);
 
-                                render_pass.draw_indexed(range, 0, 0..1);
+                                render_pass.draw_indexed(solid.clone(), 0, 0..1);
                             }
-
-=======
-            render_pass.set_pipeline(self.pipelines.get(name).unwrap());
-            let sky_data = &wm.mc.sky_data;
-            match &config.geometry[..] {
-                "wm_geo_terrain" => {
-                    let layers =
-                        <Arc<ArcSwapAny<Arc<WmPipelines>>> as Access<Arc<WmPipelines>>>::load(
-                            &wm.pipelines,
-                        )
-                        .chunk_layers
-                        .load();
-
-                    for it in &wm.mc.chunk_store {
-                        let (pos,section) = it.pair();
-
-                        for layer in &**layers {
-                            let buffers = arena.alloc(section.buffers.load_full());
-                            let chunk_buffers = (*buffers).as_ref().as_ref();
-
-                            if chunk_buffers.is_none() {
-                                continue;
-                            }
-
-                            bind_uniforms(
-                                config,
-                                &resource_borrow,
-                                &arena,
-                                &mut render_pass,
-                                chunk_buffers,
-                            );
-
-                            let min:Vec3= vec3(
-                                (pos.x*16+chunk_offset.x) as f32,
-                                (pos.y*16) as f32,
-                                (pos.z*16+chunk_offset.y) as f32,
-                            );
-
-                            let max = min + vec3(16.0,16.0,16.0);
-
-                            let aabb = AABB::<f32>::new(min.to_array(), max.to_array());
-
-                            if aabb.test_against_frustum(&frustum, 0) == u8::MAX {
-                                break;
-                            }
-
-                            let baked_layer = section.layers.get(layer.name()).unwrap();
-
-                            if baked_layer.len()==0{
-                                continue;
-                            }
-
-                            set_push_constants(
-                                &wm.mc,
-                                config,
-                                &mut render_pass,
-                                Some(&section),
-                                surface_config,
-                                *chunk_offset,
-                                Some(*pos),
-                                None
-                            );
-
-                            render_pass.draw(baked_layer.clone(), 0..1);
->>>>>>> 7d4c13bf
                         }
 
                     }
-<<<<<<< HEAD
-=======
-                }
-                "wm_geo_transparent" | "wm_geo_fluid" | "wm_geo_skybox" | "wm_geo_quad" => {
-                    bind_uniforms(config, &resource_borrow, &arena, &mut render_pass, None);
-                    set_push_constants(
-                        &wm.mc,
-                        config,
-                        &mut render_pass,
-                        None,
-                        surface_config,
-                        *chunk_offset,
-                        None,
-                        None,
-                    );
-
-                    render_pass.set_pipeline(self.pipelines.get(name).unwrap());
-                    render_pass.set_vertex_buffer(0, self.quad.as_ref().unwrap().slice(..));
-                    render_pass.draw(0..6, 0..1);
-                }
-                "wm_geo_sky_scatter" => {
-                    bind_uniforms(config, &resource_borrow, &arena, &mut render_pass, None);
-                    set_push_constants(
-                        &wm.mc,
-                        config,
-                        &mut render_pass,
-                        None,
-                        surface_config,
-                        *chunk_offset,
-                        None,
-                        None,
-                    );
-
-                    render_pass.set_pipeline(self.pipelines.get(name).unwrap());
-
-                    //draw light sky
-                    render_pass.set_vertex_buffer(0, self.light_sky.as_ref().unwrap().0.slice(..));
-                    render_pass.set_index_buffer(
-                        self.light_sky.as_ref().unwrap().1.slice(..),
-                        IndexFormat::Uint32,
-                    );
-                    render_pass.draw_indexed(0..24, 0, 0..1);
-                    //^^ 3 vertices per triangle fan, 8 fans total.. 3 * 8 = 24 ^^
-
-                    //draw dark sky
-                    // render_pass.set_vertex_buffer(0, self.dark_sky.as_ref().unwrap().0.slice(..));
-                    //render_pass.set_index_buffer(
-                    //    self.dark_sky.as_ref().unwrap().1.slice(..),
-                    //    IndexFormat::Uint32,
-                    //);
-                    //render_pass.draw_indexed(0..24, 0, 0..1);
-                }
-                "wm_geo_sky_stars" => {
-                    bind_uniforms(config, &resource_borrow, &arena, &mut render_pass, None);
-                    set_push_constants(
-                        &wm.mc,
-                        config,
-                        &mut render_pass,
-                        None,
-                        surface_config,
-                        *chunk_offset,
-                        None,
-                        None,
-                    );
-
-                    render_pass.set_pipeline(self.pipelines.get(name).unwrap());
-
-                    //draw stars
-                    render_pass.set_vertex_buffer(0, stars_vertex);
-                    render_pass.set_index_buffer(stars_index, IndexFormat::Uint32);
-                    render_pass.draw_indexed(0..*wm.mc.stars_length.read(), 0, 0..1);
-                }
-                "wm_geo_sky_fog" => {
-                    bind_uniforms(config, &resource_borrow, &arena, &mut render_pass, None);
-                    set_push_constants(
-                        &wm.mc,
-                        config,
-                        &mut render_pass,
-                        None,
-                        surface_config,
-                        *chunk_offset,
-                        None,
-                        None,
-                    );
-
-                    render_pass.set_pipeline(self.pipelines.get(name).unwrap());
-
-                    //draw stars
-                    render_pass.set_vertex_buffer(0, self.fog_sphere.as_ref().unwrap().0.slice(..));
-                    render_pass.set_index_buffer(
-                        self.fog_sphere.as_ref().unwrap().1.slice(..),
-                        IndexFormat::Uint32,
-                    );
-                    render_pass.draw_indexed(0..51, 0, 0..1);
-                }
-                "wm_geo_sun_moon" => {
-                    let augmented_resources = resource_borrow
-                        .clone()
-                        .into_iter()
-                        .chain([
-                            (
-                                &*arena.alloc("wm_texture_sky_sun".into()),
-                                &*arena.alloc(CustomResource {
-                                    update: None,
-                                    data: Arc::new(ResourceInternal::Texture(
-                                        TextureResource::Bindable(Arc::new(ArcSwap::new(
-                                            sky_data
-                                                .load()
-                                                .textures
-                                                .get("wm_texture_sky_sun")
-                                                .unwrap()
-                                                .clone(),
-                                        ))),
-                                        false,
-                                    )),
-                                }),
-                            ),
-                            (
-                                &*arena.alloc("wm_texture_sky_moon".into()),
-                                &*arena.alloc(CustomResource {
-                                    update: None,
-                                    data: Arc::new(ResourceInternal::Texture(
-                                        TextureResource::Bindable(Arc::new(ArcSwap::new(
-                                            sky_data
-                                                .load()
-                                                .textures
-                                                .get("wm_texture_sky_moon")
-                                                .unwrap()
-                                                .clone(),
-                                        ))),
-                                        false,
-                                    )),
-                                }),
-                            ),
-                        ])
-                        .collect();
-
-                    bind_uniforms(
-                        config,
-                        arena.alloc(augmented_resources),
-                        &arena,
-                        &mut render_pass,
-                        None,
-                    );
-                    set_push_constants(
-                        &wm.mc,
-                        config,
-                        &mut render_pass,
-                        None,
-                        surface_config,
-                        *chunk_offset,
-                        None,
-                        None,
-                    );
-
-                    render_pass.set_pipeline(self.pipelines.get(name).unwrap());
-                    render_pass.set_vertex_buffer(0, self.sun.as_ref().unwrap().slice(..));
-                    render_pass.draw(0..6, 0..1);
-
-                    render_pass.set_vertex_buffer(0, moon.as_ref().unwrap().slice(..));
-                    render_pass.draw(0..6, 0..1);
-                }
-                "wm_geo_entities" => {
-                    for (_, bundle) in entity_instances.iter() {
-                        let uploaded = &bundle.uploaded;
-                        let entity = &*bundle.entity;
-
-                        let instance_vbo = arena.alloc(uploaded.instance_vbo.clone());
-                        let part_transforms_buffer = uploaded.transform_ssbo.clone();
-                        let overlay_buffer = uploaded.overlay_ssbo.clone();
-
-                        let augmented_resources = resource_borrow
-                            .clone()
-                            .into_iter()
-                            .chain([
-                                (
-                                    &*arena.alloc("wm_ssbo_entity_part_transforms".into()),
-                                    &*arena.alloc(CustomResource {
-                                        update: None,
-                                        data: Arc::new(ResourceInternal::Blob(
-                                            part_transforms_buffer,
-                                        )),
-                                    }),
-                                ),
-                                (
-                                    &*arena.alloc("wm_ssbo_entity_part_overlays".into()),
-                                    &*arena.alloc(CustomResource {
-                                        update: None,
-                                        data: Arc::new(ResourceInternal::Blob(overlay_buffer)),
-                                    }),
-                                ),
-                                (
-                                    &*arena.alloc("wm_texture_entities".into()),
-                                    &*arena.alloc(CustomResource {
-                                        update: None,
-                                        data: Arc::new(ResourceInternal::Texture(
-                                            TextureResource::Bindable(Arc::new(ArcSwap::new(
-                                                bundle.texture.clone(),
-                                            ))),
-                                            false,
-                                        )),
-                                    }),
-                                ),
-                            ])
-                            .collect();
-
-                        bind_uniforms(
-                            config,
-                            arena.alloc(augmented_resources),
-                            &arena,
-                            &mut render_pass,
-                            None,
-                        );
-                        set_push_constants(
-                            &wm.mc,
-                            config,
-                            &mut render_pass,
-                            None,
-                            surface_config,
-                            *chunk_offset,
-                            None,
-                            Some(entity.parts.len() as u32),
-                        );
-
-                        render_pass
-                            .set_vertex_buffer(0, arena.alloc(entity.mesh.clone()).slice(..));
-                        render_pass.set_vertex_buffer(1, instance_vbo.slice(..));
-                        render_pass.draw(0..entity.vertex_count, 0..bundle.count);
-                    }
-                }
-                _ => {
-                    if let Some(geo) = self.geometry.get(&config.geometry) {
-                        render_pass.set_pipeline(self.pipelines.get(name).unwrap());
-                        geo.render(GeometryInfo {
-                            wm,
-                            render_pass: &mut render_pass,
-                            graph: self,
-                            config,
-                            resources: &self.resources,
-                            arena: &arena,
-                            surface_config,
-                            chunk_offset:*chunk_offset
-                        });
-                    } else {
-                        unimplemented!("Unknown geometry {}", &config.geometry);
-                    }
-                }
-            };
-        }
->>>>>>> 7d4c13bf
-
-                },
-                _ => {
-
-                }
+                },
+                _ => {}
             }
-
         }
 
         wm.wgpu_state.queue.submit([encoder.finish()]);
@@ -885,19 +478,11 @@
     scene: &Scene,
     mc_state: &MinecraftState,
     pipeline: &PipelineConfig,
-<<<<<<< HEAD
     render_pass: &mut wgpu::RenderPass,
-    chunk: Option<&Chunk>,
+    section: Option<&Section>,
     surface_config: &wgpu::SurfaceConfiguration,
-    chunk_offset: ChunkPos,
-    section_y: Option<usize>,
-=======
-    render_pass: &mut RenderPass,
-    section: Option<&Section>,
-    surface_config: &SurfaceConfiguration,
     chunk_offset: IVec2,
     section_pos: Option<IVec3>,
->>>>>>> 7d4c13bf
     parts_per_entity: Option<u32>,
 ) {
     let sky = &scene.sky_state;
