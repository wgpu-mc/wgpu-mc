--- conflicted
+++ resolved
@@ -22,7 +22,9 @@
 };
 
 use crate::mc::chunk::{Chunk, ChunkBuffers, ChunkPos, CHUNK_SECTION_HEIGHT, SECTIONS_PER_CHUNK};
+use crate::mc::entity::{BundledEntityInstances, InstanceVertex};
 use crate::mc::resource::ResourcePath;
+use crate::render::entity::EntityVertex;
 use crate::render::pipeline::{QuadVertex, BLOCK_ATLAS};
 use crate::render::shader::WgslShader;
 use crate::render::shaderpack::{
@@ -33,7 +35,6 @@
 use crate::util::{BindableBuffer, WmArena};
 use crate::WmRenderer;
 
-<<<<<<< HEAD
 pub struct GeometryInfo<'pass, 'resource: 'pass, 'renderer> {
     pub wm: &'renderer WmRenderer,
     pub render_pass: &'renderer mut RenderPass<'pass>,
@@ -44,12 +45,6 @@
     pub surface_config: &'renderer SurfaceConfiguration,
     pub chunk_offset: ChunkPos,
 }
-=======
-use crate::mc::entity::{BundledEntityInstances, InstanceVertex};
-use crate::render::entity::EntityVertex;
-use wgpu::util::{BufferInitDescriptor, DeviceExt};
-use wgpu::{BufferUsages, ColorTargetState, CommandEncoderDescriptor, DepthStencilState, Face, FragmentState, FrontFace, IndexFormat, LoadOp, Operations, PipelineLayoutDescriptor, PolygonMode, PrimitiveState, PrimitiveTopology, PushConstantRange, RenderPass, RenderPassColorAttachment, RenderPassDepthStencilAttachment, RenderPassDescriptor, RenderPipeline, RenderPipelineDescriptor, ShaderStages, SurfaceConfiguration, TextureFormat, VertexBufferLayout, VertexState};
->>>>>>> e61f8476
 
 pub trait GeometryCallback: Send + Sync {
     fn render(&self, info: GeometryInfo);
@@ -329,20 +324,13 @@
 
                     let vertex_buffer = match &definition.geometry[..] {
                         "wm_geo_terrain" => None,
-                        "wm_geo_entities" => Some(vec![EntityVertex::desc(), InstanceVertex::desc()]),
+                        "wm_geo_entities" => {
+                            Some(vec![EntityVertex::desc(), InstanceVertex::desc()])
+                        }
                         "wm_geo_quad" => Some(vec![QuadVertex::desc()]),
                         _ => {
-<<<<<<< HEAD
                             if let Some(additional_geometry) = &mut additional_geometry {
-                                Some([additional_geometry.remove(&definition.geometry).unwrap()])
-=======
-                            if let Some(additional_geometry) =
-                                &mut additional_geometry
-                            {
-                                additional_geometry
-                                    .get(&definition.geometry)
-                                    .cloned()
->>>>>>> e61f8476
+                                Some(additional_geometry.remove(&definition.geometry).unwrap())
                             } else {
                                 unimplemented!("Unknown geometry");
                             }
@@ -367,7 +355,11 @@
                                     topology: PrimitiveTopology::TriangleList,
                                     strip_index_format: None,
                                     front_face: FrontFace::Ccw,
-                                    cull_mode: if definition.geometry == "wm_geo_terrain" { Some(Face::Back) } else { None },                                    // cull_mode: None,
+                                    cull_mode: if definition.geometry == "wm_geo_terrain" {
+                                        Some(Face::Back)
+                                    } else {
+                                        None
+                                    }, // cull_mode: None,
                                     unclipped_depth: false,
                                     polygon_mode: PolygonMode::Fill,
                                     conservative: false,
@@ -837,12 +829,8 @@
                                     Some(chunk),
                                     surface_config,
                                     chunk_offset,
-<<<<<<< HEAD
-                                    section_index,
-=======
                                     Some(section_index),
-                                    None
->>>>>>> e61f8476
+                                    None,
                                 );
 
                                 render_pass.draw(baked_layer.clone(), 0..1);
@@ -850,8 +838,7 @@
                         }
                     }
                 }
-                "wm_geo_transparent" | "wm_geo_fluid" | "wm_geo_skybox"
-                | "wm_geo_quad" => {
+                "wm_geo_transparent" | "wm_geo_fluid" | "wm_geo_skybox" | "wm_geo_quad" => {
                     bind_uniforms(config, &resource_borrow, &arena, &mut render_pass, None);
                     set_push_constants(
                         config,
@@ -859,20 +846,14 @@
                         None,
                         surface_config,
                         chunk_offset,
-<<<<<<< HEAD
-                        0,
-=======
                         None,
-                        None
->>>>>>> e61f8476
+                        None,
                     );
 
                     render_pass.set_pipeline(self.pipelines.get(name).unwrap());
                     render_pass.set_vertex_buffer(0, self.quad.as_ref().unwrap().slice(..));
                     render_pass.draw(0..6, 0..1);
                 }
-<<<<<<< HEAD
-=======
                 "wm_geo_entities" => {
                     for (_, bundle) in entity_instances.iter() {
                         let uploaded = bundle.uploaded.as_ref().unwrap();
@@ -890,7 +871,9 @@
                                     &*arena.alloc("wm_ssbo_entity_part_transforms".into()),
                                     &*arena.alloc(CustomResource {
                                         update: None,
-                                        data: Arc::new(ResourceInternal::Blob(part_transforms_buffer)),
+                                        data: Arc::new(ResourceInternal::Blob(
+                                            part_transforms_buffer,
+                                        )),
                                     }),
                                 ),
                                 (
@@ -905,7 +888,9 @@
                                     &*arena.alloc(CustomResource {
                                         update: None,
                                         data: Arc::new(ResourceInternal::Texture(
-                                            TextureResource::Bindable(Arc::new(ArcSwap::new(bundle.texture.clone()))),
+                                            TextureResource::Bindable(Arc::new(ArcSwap::new(
+                                                bundle.texture.clone(),
+                                            ))),
                                             false,
                                         )),
                                     }),
@@ -918,7 +903,7 @@
                             arena.alloc(augmented_resources),
                             &arena,
                             &mut render_pass,
-                            None
+                            None,
                         );
                         set_push_constants(
                             config,
@@ -927,9 +912,8 @@
                             surface_config,
                             chunk_offset,
                             None,
-                            Some(entity.parts.len() as u32)
+                            Some(entity.parts.len() as u32),
                         );
->>>>>>> e61f8476
 
                         render_pass
                             .set_vertex_buffer(0, arena.alloc(entity.mesh.clone()).slice(..));
@@ -1017,12 +1001,8 @@
     chunk: Option<&Chunk>,
     surface_config: &SurfaceConfiguration,
     chunk_offset: ChunkPos,
-<<<<<<< HEAD
-    section_y: usize,
-=======
     section_y: Option<usize>,
-    parts_per_entity: Option<u32>
->>>>>>> e61f8476
+    parts_per_entity: Option<u32>,
 ) {
     pipeline
         .push_constants
@@ -1047,13 +1027,11 @@
                     chunk.unwrap().pos[1] + chunk_offset[1],
                 ]),
             ),
-            "wm_pc_parts_per_entity" => {
-                render_pass.set_push_constants(
-                    ShaderStages::VERTEX,
-                    *offset as u32,
-                    bytemuck::cast_slice(&[parts_per_entity.unwrap()]),
-                )
-            },
+            "wm_pc_parts_per_entity" => render_pass.set_push_constants(
+                ShaderStages::VERTEX,
+                *offset as u32,
+                bytemuck::cast_slice(&[parts_per_entity.unwrap()]),
+            ),
             _ => unimplemented!("Unknown push constant resource value"),
         });
 }