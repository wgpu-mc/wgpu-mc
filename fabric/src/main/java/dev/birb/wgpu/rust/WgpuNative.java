package dev.birb.wgpu.rust;

//import net.minecraft.util.Identifier;

//import net.minecraft.world.chunk.ChunkSection;

import net.minecraft.resource.ResourceNotFoundException;
import net.minecraft.util.collection.IndexedIterable;
import net.minecraft.world.chunk.WorldChunk;

import java.io.File;
import java.io.IOException;
import java.io.InputStream;
import java.nio.ByteBuffer;
import java.nio.file.Files;
import java.nio.file.StandardCopyOption;
import java.util.HashMap;
import java.util.function.Predicate;

public class WgpuNative {

    /**
     * Loads a native library from the resources of this Jar
     *
     * @param name           Library to load
     * @param forceOverwrite Force overwrite the library file
     * @throws ResourceNotFoundException Library not found in resources
     * @throws IOException               Cannot move library out of Jar
     */
    public static void load(String name, boolean forceOverwrite) throws ResourceNotFoundException, IOException {
        name = System.mapLibraryName(name);
        File libDir = new File("lib");
        if (!libDir.exists()) libDir.mkdirs();
        File object = new File("lib", name);
        if (forceOverwrite || !object.exists()) {
            InputStream is = WgpuNative.class.getClassLoader().getResourceAsStream("META-INF/natives/" + name);
            if (is == null) throw new ResourceNotFoundException(object, "Could not find lib " + name + " in jar");

            Files.copy(is, object.toPath(), StandardCopyOption.REPLACE_EXISTING);
        }
        System.load(object.getAbsolutePath());
    }

    public static native int getTextureId(String identifier);

    public static native void startRendering(String title);

    public static native void preInit();

    public static native void updateWindowTitle(String title);

    public static native void registerEntry(int type, String name);

    public static native void doEventLoop();

    public static native byte[] digestInputStream(InputStream stream);

    public static native String getBackend();

    public static native HashMap<String, Integer> bakeBlockModels();

    public static native void setWorldRenderState(boolean render);

    public static native void texImage2D(int textureId, int target, int level, int internalFormat, int width, int height, int border, int format, int _type, long pixels_ptr);

    public static native void subImage2D(int texId, int target, int level, int offsetX, int offsetY, int width, int height, int format, int _type, long pixels, int unpack_pixel_skip_rows, int unpack_skip_pixels, int unpack_skip_rows, int unpack_alignment);

    public static native void submitCommands();

    public static native int getWindowWidth();

    public static native int getWindowHeight();

    public static native void wmUsePipeline(int i);

    public static native void clearColor(float red, float green, float blue);

    public static native void setIndexBuffer(int[] buffer);

    public static native void setVertexBuffer(byte[] buffer);

    public static native void setProjectionMatrix(float[] mat);

    public static native void drawIndexed(int count);

    public static native void draw(int count);

    public static native void attachTextureBindGroup(int slot, int texture);

    public static native double getMouseX();

    public static native double getMouseY();

    public static native void runHelperThread();

    public static native String getVideoMode();

    public static native void scheduleChunkRebuild(int x, int z);

<<<<<<< HEAD
    public static native long createPalette();

    public static native void destroyPalette(long rustPalettePointer);

    public static native int paletteIndex(long ptr, Object object);

    public static native boolean paletteHasAny(long ptr, Predicate<?> predicate);

    public static native Object paletteGet(long ptr, int id);

    public static native long copyPalette(long rustPalettePointer);

    public static native int paletteSize(long rustPalettePointer);

    public static native long uploadIdList(Object idList);

=======
    public static native void setCursorPosition(double x, double y);

    public static native void setCursorMode(int mode);
>>>>>>> 10493e8f
}<|MERGE_RESOLUTION|>--- conflicted
+++ resolved
@@ -97,7 +97,6 @@
 
     public static native void scheduleChunkRebuild(int x, int z);
 
-<<<<<<< HEAD
     public static native long createPalette();
 
     public static native void destroyPalette(long rustPalettePointer);
@@ -114,9 +113,8 @@
 
     public static native long uploadIdList(Object idList);
 
-=======
     public static native void setCursorPosition(double x, double y);
 
     public static native void setCursorMode(int mode);
->>>>>>> 10493e8f
+
 }