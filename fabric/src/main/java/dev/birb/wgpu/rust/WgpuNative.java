--- conflicted
+++ resolved
@@ -158,7 +158,7 @@
 
     public static native void clearPalette(long l);
 
-    public static native void createChunk(int x, int z, long[] pointers, long[] storagePointers);
+    public static native void createChunk(int x, int z, long[] pointers, long[] storagePointers, ByteBuffer blockLight, ByteBuffer skyLight);
 
     public static native void destroyPaletteStorage(long paletteStorage);
 
@@ -172,15 +172,6 @@
 
     public static native void setCursorLocked(boolean locked);
 
-    public static native void clearChunks();
-
-    public static native long createAndDeserializeLightData(byte[] array, int index);
-
-    public static native void bindLightData(long lightData, int x, int z);
-
-    public static native void setLightmapID(int id);
-
-<<<<<<< HEAD
     public static native void centerCursor();
 
     public static native void clearChunks();
@@ -195,8 +186,12 @@
 
     public static native void scheduleStop();
 
-=======
+    public static native long createAndDeserializeLightData(byte[] array, int index);
+
+    public static native void bindLightData(long lightData, int x, int z);
+
+    public static native void setLightmapID(int id);
+
     public static native void debugLight(int x, int z);
 
->>>>>>> 3253b564
 }