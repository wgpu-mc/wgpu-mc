package dev.birb.wgpu.render;

import dev.birb.wgpu.entity.EntityState;
import dev.birb.wgpu.palette.RustBlockStateAccessor;
import dev.birb.wgpu.rust.WgpuNative;
import dev.birb.wgpu.rust.WgpuTextureManager;
import lombok.Getter;
import lombok.Setter;
import net.minecraft.client.MinecraftClient;
<<<<<<< HEAD
=======

import net.minecraft.client.render.entity.model.EntityModels;
import org.lwjgl.glfw.GLFW;
>>>>>>> e61f8476
import sun.misc.Unsafe;

import java.lang.reflect.Field;
import java.util.ArrayList;
import java.util.HashMap;
<<<<<<< HEAD
import java.util.Map;
=======
import java.util.List;
>>>>>>> e61f8476

import static dev.birb.wgpu.WgpuMcMod.LOGGER;

public class Wgpu {
    @Getter
    private static final WgpuTextureManager textureManager = new WgpuTextureManager();

    @Getter
    @Setter
    private static volatile boolean initialized = false;

    @Getter
    @Setter
    private static volatile boolean mayInitialize = false;

<<<<<<< HEAD
    @Getter
    private static RuntimeException exception;

    @Getter
    @Setter
    private static String wmIdentity;
=======
    public static HashMap<String, Integer> blocks;
    public static String wmIdentity;
    public static WgpuTextureManager getTextureManager() {
        return textureManager;
    }
    public static HashMap<Integer, Integer> keyStates = new HashMap<>();
    public static ArrayList<Runnable> injectPartIds = new ArrayList<>();
>>>>>>> e61f8476

    @Getter
    private static final Map<Integer, Integer> keyStates = new HashMap<>();

    @Getter
    private static int timesTexSubImageCalled = 0;

    @Getter
    private static Unsafe unsafe;

    @Getter
    private static int windowWidth = 1280;
    @Getter
    private static int windowHeight = 720;

    static {
        try {
            Field f = Unsafe.class.getDeclaredField("theUnsafe");
            f.setAccessible(true);
            unsafe = (Unsafe) f.get(null);
        } catch (Exception e) {
            LOGGER.error("Could not get the unsafe", e);
        }
    }

    public static void linkRenderDoc() {
        try {
            System.loadLibrary("renderdoc");
        } catch (UnsatisfiedLinkError e) {
            LOGGER.warn("Error while loading RenderDoc", e);
        }
    }

    public static void startRendering() {
        if (!initialized) {
            linkRenderDoc();
            WgpuNative.startRendering("Minecraft");
        } else {
            throw new IllegalStateException("wgpu-mc has already been initialized");
        }
    }

    @SuppressWarnings("unused") // called from rust
    public static void cursorMove(double x, double y) {
        MinecraftClient client = net.minecraft.client.MinecraftClient.getInstance();

        client.execute(() -> client.mouse.onCursorPos(0, x, y));
    }

    @SuppressWarnings("unused") // called from rust
    public static void mouseMove(double x, double y) {
    }

    @SuppressWarnings("unused") // called from rust
    public static void mouseAction(int button, int action) {
        MinecraftClient client = MinecraftClient.getInstance();

        client.execute(() -> client.mouse.onMouseButton(-1, button, action, 0));
    }

    @SuppressWarnings("unused") // called from rust
    public static void onChar(int codepoint, int modifiers) {
        MinecraftClient client = MinecraftClient.getInstance();
        client.execute(() -> client.keyboard.onChar(0, codepoint, modifiers));
    }

    @SuppressWarnings("unused") // called from rust
    public static void keyState(int key, int scancode, int state, int modifiers) {
        MinecraftClient client = MinecraftClient.getInstance();
        Wgpu.keyStates.put(key, state);

        client.execute(() -> client.keyboard.onKey(0, key, scancode, state, modifiers));
    }

    @SuppressWarnings("unused") // called from rust
    public static void onResize(int width, int height) {
        Wgpu.windowWidth = width;
        Wgpu.windowHeight = height;
        MinecraftClient client = MinecraftClient.getInstance();
        client.execute(client::onResolutionChanged);
    }

    @SuppressWarnings("unused") // called from rust
    public static void rustPanic(String message) {
        exception = new RuntimeException(message);
        LOGGER.error(message);
        while (true) {
            // wait for main loop to catch this
        }
    }

<<<<<<< HEAD
    @SuppressWarnings("unused") // called from rust
=======
    public static void rustDebug(String message) {
        LOGGER.info("[Engine] " + message);
    }

>>>>>>> e61f8476
    public static void helperSetBlockStateIndex(Object o, int blockstateKey) {
        ((RustBlockStateAccessor) o).wgpu_mc$setRustBlockStateIndex(blockstateKey);
    }

<<<<<<< HEAD
    @SuppressWarnings("unused") // called from rust
    public static void debug(Object o) {
        LOGGER.info("{}", o);
=======
    public static void helperSetPartIndex(String entity, String part, int index) {


        if(!EntityState.matrixIndices.containsKey(entity)) {
            EntityState.matrixIndices.put(entity, new HashMap<>());
        }

        EntityState.matrixIndices.get(entity).put(part, index);
>>>>>>> e61f8476
    }

    @SuppressWarnings("unused") // called from rust
    public static void windowFocused(boolean focused) {
        MinecraftClient.getInstance().onWindowFocusChanged(focused);
    }

    public static void incrementTexSubImageCount() {
        timesTexSubImageCalled++;
    }
}<|MERGE_RESOLUTION|>--- conflicted
+++ resolved
@@ -7,22 +7,11 @@
 import lombok.Getter;
 import lombok.Setter;
 import net.minecraft.client.MinecraftClient;
-<<<<<<< HEAD
-=======
-
-import net.minecraft.client.render.entity.model.EntityModels;
-import org.lwjgl.glfw.GLFW;
->>>>>>> e61f8476
 import sun.misc.Unsafe;
 
 import java.lang.reflect.Field;
 import java.util.ArrayList;
 import java.util.HashMap;
-<<<<<<< HEAD
-import java.util.Map;
-=======
-import java.util.List;
->>>>>>> e61f8476
 
 import static dev.birb.wgpu.WgpuMcMod.LOGGER;
 
@@ -38,25 +27,19 @@
     @Setter
     private static volatile boolean mayInitialize = false;
 
-<<<<<<< HEAD
+    public static HashMap<String, Integer> blocks;
+    public static WgpuTextureManager getTextureManager() {
+        return textureManager;
+    }
+    public static HashMap<Integer, Integer> keyStates = new HashMap<>();
+    public static ArrayList<Runnable> injectPartIds = new ArrayList<>();
+
     @Getter
     private static RuntimeException exception;
 
     @Getter
     @Setter
     private static String wmIdentity;
-=======
-    public static HashMap<String, Integer> blocks;
-    public static String wmIdentity;
-    public static WgpuTextureManager getTextureManager() {
-        return textureManager;
-    }
-    public static HashMap<Integer, Integer> keyStates = new HashMap<>();
-    public static ArrayList<Runnable> injectPartIds = new ArrayList<>();
->>>>>>> e61f8476
-
-    @Getter
-    private static final Map<Integer, Integer> keyStates = new HashMap<>();
 
     @Getter
     private static int timesTexSubImageCalled = 0;
@@ -138,30 +121,22 @@
 
     @SuppressWarnings("unused") // called from rust
     public static void rustPanic(String message) {
-        exception = new RuntimeException(message);
+        RuntimeException exception = new RuntimeException(message);
         LOGGER.error(message);
         while (true) {
             // wait for main loop to catch this
         }
     }
 
-<<<<<<< HEAD
     @SuppressWarnings("unused") // called from rust
-=======
     public static void rustDebug(String message) {
         LOGGER.info("[Engine] " + message);
     }
 
->>>>>>> e61f8476
     public static void helperSetBlockStateIndex(Object o, int blockstateKey) {
         ((RustBlockStateAccessor) o).wgpu_mc$setRustBlockStateIndex(blockstateKey);
     }
 
-<<<<<<< HEAD
-    @SuppressWarnings("unused") // called from rust
-    public static void debug(Object o) {
-        LOGGER.info("{}", o);
-=======
     public static void helperSetPartIndex(String entity, String part, int index) {
 
 
@@ -170,7 +145,6 @@
         }
 
         EntityState.matrixIndices.get(entity).put(part, index);
->>>>>>> e61f8476
     }
 
     @SuppressWarnings("unused") // called from rust
@@ -181,4 +155,5 @@
     public static void incrementTexSubImageCount() {
         timesTexSubImageCalled++;
     }
+
 }