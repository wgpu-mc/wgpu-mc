--- conflicted
+++ resolved
@@ -10,6 +10,7 @@
 import net.minecraft.client.util.math.MatrixStack;
 import net.minecraft.client.world.ClientWorld;
 import net.minecraft.entity.Entity;
+import net.minecraft.entity.LivingEntity;
 import net.minecraft.resource.ResourceManager;
 import net.minecraft.util.math.RotationAxis;
 import net.minecraft.util.math.Vec3d;
@@ -86,20 +87,8 @@
     }
 
     @Inject(method = "render", cancellable = true, at = @At("HEAD"))
-<<<<<<< HEAD
     public void render(MatrixStack matrices, float tickDelta, long limitTime, boolean renderBlockOutline, Camera camera, GameRenderer gameRenderer, LightmapTextureManager lightmapTextureManager, Matrix4f projectionMatrix, CallbackInfo ci) {
         Frustum currentFrustum;
-=======
-    public void render(MatrixStack matrices, float tickDelta, long limitTime, boolean renderBlockOutline, Camera camera, GameRenderer gameRenderer, LightmapTextureManager lightmapTextureManager, Matrix4f positionMatrix, CallbackInfo ci) {
-        ChunkRendererRegionBuilder builder = new ChunkRendererRegionBuilder();
-
-        if(this.world != null) {
-            boolean bl = this.world.hasNoChunkUpdaters();
-            this.world.getChunkManager().getLightingProvider().doLightUpdates(Integer.MAX_VALUE, bl, true);
-        }
-
-        Frustum frustum;
->>>>>>> 3253b564
         if (this.capturedFrustum != null) {
             currentFrustum = this.capturedFrustum;
             currentFrustum.setPosition(this.capturedFrustumPosition.x, this.capturedFrustumPosition.y, this.capturedFrustumPosition.z);
@@ -144,7 +133,9 @@
             VertexConsumerProvider dummyProvider = layer -> new DummyVertexConsumer();
 
             for(Entity entity : this.world.getEntities()) {
-                this.renderEntity(entity, 0.0, 64.0, 0.0, tickDelta, entityStack, dummyProvider);
+                if((entity != camera.getFocusedEntity() || camera.isThirdPerson() || camera.getFocusedEntity() instanceof LivingEntity && ((LivingEntity)camera.getFocusedEntity()).isSleeping()) && (!(entity instanceof ClientPlayerEntity) || camera.getFocusedEntity() == entity)) {
+                    this.renderEntity(entity, 0.0, 64.0, 0.0, tickDelta, entityStack, dummyProvider);
+                }
             }
         }
 
