--- conflicted
+++ resolved
@@ -4,23 +4,9 @@
 import dev.birb.wgpu.rust.WgpuNative;
 import net.minecraft.client.MinecraftClient;
 import net.minecraft.client.network.ClientPlayerEntity;
-<<<<<<< HEAD
 import net.minecraft.client.render.*;
-=======
-import net.minecraft.client.render.BuiltChunkStorage;
-import net.minecraft.client.render.Camera;
-import net.minecraft.client.render.Frustum;
-import net.minecraft.client.render.GameRenderer;
-import net.minecraft.client.render.LightmapTextureManager;
-import net.minecraft.client.render.RenderLayer;
-import net.minecraft.client.render.VertexConsumer;
-import net.minecraft.client.render.VertexConsumerProvider;
-import net.minecraft.client.render.WorldRenderer;
 import net.minecraft.client.render.block.entity.BlockEntityRenderDispatcher;
-import net.minecraft.client.render.chunk.ChunkBuilder;
-import net.minecraft.client.render.chunk.ChunkRendererRegionBuilder;
 import net.minecraft.client.render.entity.EntityRenderDispatcher;
->>>>>>> e61f8476
 import net.minecraft.client.util.math.MatrixStack;
 import net.minecraft.client.world.ClientWorld;
 import net.minecraft.entity.Entity;
@@ -38,6 +24,7 @@
 import org.spongepowered.asm.mixin.injection.Inject;
 import org.spongepowered.asm.mixin.injection.callback.CallbackInfo;
 
+import java.nio.FloatBuffer;
 import java.util.Objects;
 
 @Mixin(WorldRenderer.class)
@@ -61,8 +48,6 @@
     @Shadow @Final private EntityRenderDispatcher entityRenderDispatcher;
 
     @Shadow protected abstract void renderEntity(Entity entity, double cameraX, double cameraY, double cameraZ, float tickDelta, MatrixStack matrices, VertexConsumerProvider vertexConsumers);
-
-    @Shadow @Final private BlockEntityRenderDispatcher blockEntityRenderDispatcher;
 
     /**
      * @author wgpu-mc
@@ -100,15 +85,8 @@
     }
 
     @Inject(method = "render", cancellable = true, at = @At("HEAD"))
-<<<<<<< HEAD
     public void render(MatrixStack matrices, float tickDelta, long limitTime, boolean renderBlockOutline, Camera camera, GameRenderer gameRenderer, LightmapTextureManager lightmapTextureManager, Matrix4f projectionMatrix, CallbackInfo ci) {
         Frustum currentFrustum;
-=======
-    public void render(MatrixStack matrices, float tickDelta, long limitTime, boolean renderBlockOutline, Camera camera, GameRenderer gameRenderer, LightmapTextureManager lightmapTextureManager, Matrix4f positionMatrix, CallbackInfo ci) {
-        // -- Chunk rendering --
-
-        Frustum frustum;
->>>>>>> e61f8476
         if (this.capturedFrustum != null) {
             currentFrustum = this.capturedFrustum;
             currentFrustum.setPosition(this.capturedFrustumPosition.x, this.capturedFrustumPosition.y, this.capturedFrustumPosition.z);
@@ -130,37 +108,16 @@
         if(player != null) {
             Vec3d translate = camera.getPos();
 
-<<<<<<< HEAD
-            stack.multiplyPositionMatrix(new Matrix4f().rotation(RotationAxis.POSITIVE_X.rotationDegrees(camera.getPitch())));
-            stack.multiplyPositionMatrix(new Matrix4f().rotation(RotationAxis.POSITIVE_Y.rotationDegrees(camera.getYaw() + 180.0f)));
+            cameraStack.multiplyPositionMatrix(new Matrix4f().rotation(RotationAxis.POSITIVE_X.rotationDegrees(camera.getPitch())));
+            cameraStack.multiplyPositionMatrix(new Matrix4f().rotation(RotationAxis.POSITIVE_Y.rotationDegrees(camera.getYaw() + 180.0f)));
 
-            stack.multiplyPositionMatrix(new Matrix4f().translation(
-=======
-            cameraStack.peek().getPositionMatrix().multiply(Vec3f.POSITIVE_X.getDegreesQuaternion(camera.getPitch()));
-            cameraStack.peek().getPositionMatrix().multiply(Vec3f.POSITIVE_Y.getDegreesQuaternion(camera.getYaw() + 180.0f));
-
-            //Java does negative modulo in an annoying way, e.g. -1 % 16.0 = -1.0 and not 15.0
-            double modX = ((translate.x % 16.0) + 16.0) % 16.0;
-            double modZ = ((translate.z % 16.0) + 16.0) % 16.0;
-
-//            stack.peek().getPositionMatrix().multiply(Matrix4f.translate(
-//                    (float) (-modX),
-//                    ((float) -translate.y) - 64.0f,
-//                    (float) (-modZ)
-//            ));
-
-            cameraStack.peek().getPositionMatrix().multiply(Matrix4f.translate(
->>>>>>> e61f8476
+            cameraStack.multiplyPositionMatrix(new Matrix4f().translation(
                     (float) -translate.x,
                     (float) -translate.y - 64.0f,
                     (float) -translate.z
             ));
         }
 
-<<<<<<< HEAD
-        float[] out = new float[16];
-        stack.peek().getPositionMatrix().get(out);
-=======
         // -- Entities --
 
 //        this.blockEntityRenderDispatcher.configure(this.world, camera, this.client.crosshairTarget);
@@ -178,12 +135,10 @@
         }
 
         FloatBuffer floatBuffer = FloatBuffer.allocate(16);
-        float[] out = new float[16];
-        cameraStack.peek().getPositionMatrix().writeColumnMajor(floatBuffer);
-        floatBuffer.get(out);
->>>>>>> e61f8476
 
-        WgpuNative.setMatrix(0, out);
+        cameraStack.peek().getPositionMatrix().get(floatBuffer);
+
+        WgpuNative.setMatrix(0, floatBuffer.array());
 
         ci.cancel();
     }
