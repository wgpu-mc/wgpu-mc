--- conflicted
+++ resolved
@@ -8,13 +8,7 @@
 @Mixin(BlockState.class)
 public class BlockStateMixin implements RustBlockStateAccessor {
 
-    //This is just to make each BlockState instance have its own unique ID during testing if wgpu-mc isn't active and setting it for it
-<<<<<<< HEAD
-    @Unique
-    private int rustBlockStateIndex = (int) (System.nanoTime() & 0xffffff);
-=======
     private int rustBlockStateIndex = 0;
->>>>>>> e61f8476
 
     @Override
     public int wgpu_mc$getRustBlockStateIndex() {
